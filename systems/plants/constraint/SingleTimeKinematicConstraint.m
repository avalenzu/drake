classdef SingleTimeKinematicConstraint < RigidBodyConstraint
  % An abstract class. Its eval function take a single time as input, the
  % constraint is enforced at that time only
  % @param num_constraint    -- An int scalar. The number of nonlinear constraints
  properties(SetAccess = protected,GetAccess = protected)
    num_constraint
  end
  
  methods
    function obj = SingleTimeKinematicConstraint(robot,tspan)
      obj = obj@RigidBodyConstraint(RigidBodyConstraint.SingleTimeKinematicConstraintCategory,robot,tspan);
    end
    
    function tspan = getTspan(obj)
      tspan = obj.tspan;
    end
    
    function flag = isTimeValid(obj,t)
      if(isempty(t))
        flag = true;
      else
        if(t>=obj.tspan(1)&&t<=obj.tspan(end))
          flag = true;
        else
          flag = false;
        end
      end
    end
    
    function n = getNumConstraint(obj,t)
      if(obj.isTimeValid(t))
        n = obj.num_constraint;
      else
        n = 0;
      end
    end
    
    function obj = updateRobot(obj,robot)
      obj.robot = robot;
      obj.mex_ptr = updatePtrRigidBodyConstraintmex(obj.mex_ptr,'robot',robot.getMexModelPtr);
    end
    
    function [c,dc] = eval(obj,t,kinsol)
      if(obj.isTimeValid(t))
        [c,dc] = obj.evalValidTime(kinsol);
      else
        c = [];
        dc = [];
      end
    end
    
    function cnstr = generateConstraint(obj,t)
<<<<<<< HEAD
      % generate a NonlinearConstraint object if time is valid
      if nargin < 2, t = obj.tspan(1); end;
      if(obj.isTimeValid(t))
        [lb,ub] = obj.bounds(t);
        cnstr = {NonlinearConstraint(lb,ub,obj.robot.getNumDOF,@(~,kinsol) obj.eval(t,kinsol))};
=======
      % generate a FunctionHandleConstraint object if time is valid
      if(obj.isTimeValid(t))
        [lb,ub] = obj.bounds(t);
        cnstr = {FunctionHandleConstraint(lb,ub,obj.robot.getNumDOF,@(~,kinsol) obj.eval(t,kinsol))};
>>>>>>> 8a601d41
        name_str = obj.name(t);
        cnstr{1} = cnstr{1}.setName(name_str);
        joint_idx = obj.kinematicsPathJoints();
        cnstr{1} = cnstr{1}.setSparseStructure(reshape(bsxfun(@times,(1:obj.num_constraint)',ones(1,length(joint_idx))),[],1),...
          reshape(bsxfun(@times,ones(obj.num_constraint,1),joint_idx),[],1));
      else
        cnstr = {};
      end
    end
    
    function joint_idx = kinematicsPathJoints(obj)
      % return the indices of the joints used to evaluate the constraint. The default
      % value is (1:obj.robot.getNumDOF);
      joint_idx = (1:obj.robot.getNumDOF);
    end
  end
  
  methods(Abstract)
    [lb,ub] = bounds(obj,t)
    name_str = name(obj,t)
  end
  
  methods(Abstract,Access = protected)
    [c,dc] = evalValidTime(obj,kinsol);
  end
end<|MERGE_RESOLUTION|>--- conflicted
+++ resolved
@@ -50,18 +50,10 @@
     end
     
     function cnstr = generateConstraint(obj,t)
-<<<<<<< HEAD
-      % generate a NonlinearConstraint object if time is valid
-      if nargin < 2, t = obj.tspan(1); end;
-      if(obj.isTimeValid(t))
-        [lb,ub] = obj.bounds(t);
-        cnstr = {NonlinearConstraint(lb,ub,obj.robot.getNumDOF,@(~,kinsol) obj.eval(t,kinsol))};
-=======
       % generate a FunctionHandleConstraint object if time is valid
       if(obj.isTimeValid(t))
         [lb,ub] = obj.bounds(t);
         cnstr = {FunctionHandleConstraint(lb,ub,obj.robot.getNumDOF,@(~,kinsol) obj.eval(t,kinsol))};
->>>>>>> 8a601d41
         name_str = obj.name(t);
         cnstr{1} = cnstr{1}.setName(name_str);
         joint_idx = obj.kinematicsPathJoints();
