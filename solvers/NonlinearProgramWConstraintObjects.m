classdef NonlinearProgramWConstraintObjects < NonlinearProgram
  % The constraint of this nonlinear program is specified using 'Constraint' class in
  % drake
  %
  % Generally speaking, this class manages the association between
  % DifferentiableConstraint objects and NonlinearPrograms. With the goal
  % of improved performance by avoiding redundant calculations, the
  % DifferentiableConstraint eval function is assumed to be of the form
  % eval(args{:},data{:}) where args are the standard, numerical valued
  % arguments that are a subset of the NLP decision variables. data is a
  % reference to shared data objects that are pre-computed once per
  % iteration and can be shared between Constraint objects. See
  % addSharedDataFunction() for more details
  
  properties(SetAccess = protected)
    x_name % A cell array of strings. x_name{i} is the name of the i'th decidion variable
    cin_name % A cell array of strings. cin_name{i} is the name of i'th nonlinear inequality constraint
    ceq_name % A cell array of strings. ceq_name{i} is the name of i'th nonlinear equality constraint
    Ain_name % A cell array of strings. Ain_name{i} is the name of i'th linear inequality constraint
    Aeq_name % A cell array of strings. Aeq_name{i} is the name of i'th linear equality constraint
  end
  
  properties(SetAccess = protected)
    nlcon % A cell array of NonlinearConstraint
    lcon % A cell array of LinearConstraint
    bbcon % A cell array of BoundingBoxConstraint
    cost % A cell array of NonlinearConstraint or LinearConstraint.
    num_nlcon % number of nonlinear constraints
    num_lcon % number of linear constraints
    
    nlcon_xind % A cell array, nlcon_xind{i} is a cell array of int vectors recording the indices of x that is used in evaluation the i'th NonlinearConstraint
               % nlcon{i}.eval(x(nlcon_xind{i}{1},x(nlcon_xind{i}{2},...)
    nlcon_xind_stacked % a cell array of vectors, the stacked values of nlcon_xind{i}
    cost_xind_cell % A cell array, cost_xind{i} is a cell array of int vectors recording the indices of x that is used in evaluating obj.cost{i}
    cost_xind_stacked % A cell array, cost_xind{i} is an int vector recording the indices of x that is used in evaluating obj.cost{i}
    bbcon_xind % A cell array, bbcon_xind{i} is an int vector recording the indices of x used in i'th BoundingBoxConstraint
    nlcon_ineq_idx % row index of nonlinear inequality constraint
    nlcon_eq_idx % row index of nonlinear equality constraint
    
    % a cell array like nlcon_xind, where shared_data_xind_cell{i} is a
    % cell array of int vectors recording indices used in evaluating the 
    % shared_data_function
    shared_data_xind_cell  
    
    % a cell array of function handles, each of which returns a data object
    % so that shared_data{i} = shared_data_functions(x(shared_data_xind_cell{i}{1}),x(shared_data_xind_cell{i}{2}),...)
    shared_data_functions 
    
    % cell arrays of vectors where nlcon_dataind{i} are indices into the
    % shared_data used by nonlinear constraints and cost functions
    nlcon_dataind 
    cost_dataind
  end
  
  methods
    function obj = NonlinearProgramWConstraintObjects(num_vars,var_name)
      % @param num_vars     -- The number of decision variables
      % @param var_name     -- A cell of strings. var_name{i} is the name of i'th decision
      % variables. The default value is {'x1';'x2';...}
      obj = obj@NonlinearProgram(num_vars,0,0);
      if(nargin<2)
        var_name = cell(num_vars,1);
        for i = 1:num_vars
          var_name{i} = sprintf('x%d',i);
        end
      else
        if(~iscellstr(var_name))
          error('Drake:NonlinearProgramWConstraintObjects:var_name should be a cell string');
        end
        sizecheck(var_name,[num_vars,1]);
      end
      obj.x_name = var_name;
      obj.nlcon = {};
      obj.lcon = {};
      obj.bbcon = {};
      obj.num_nlcon = 0;
      obj.num_lcon = 0;
      obj.nlcon_xind = {};
      obj.nlcon_xind_stacked = {};
      obj.nlcon_ineq_idx = [];
      obj.nlcon_eq_idx = [];
      obj.cost = {};
      obj.cost_xind_cell = {};
      obj.cost_xind_stacked = {};
      obj.cin_name = {};
      obj.ceq_name = {};
      obj.Ain_name = {};
      obj.Aeq_name = {};
      
      obj.shared_data_xind_cell = {};
      obj.shared_data_functions = {};
      obj.nlcon_dataind = {};
      obj.cost_dataind = {};
    end
    
    function obj = addCompositeConstraints(obj,cnstr,xind,data_ind)
      % add a CompositeConstraint to the object, change the constraint evalation of the
      % program.
      % @param mgr     -- A CompositeConstraint object
      % @param xind      -- Optional argument. The x(xind) is the decision variables used
      % in evaluating the cnstr. Default value is (1:obj.num_vars)
      % @param data_ind  -- Optional argument. shared_data{data_ind} are the data objects used
      if(~isa(cnstr,'CompositeConstraint'))
        error('Drake:NonlinearProgramWConstraint:UnsupportedConstraint','addCompositeConstraints expects a CompositeConstraint object');
      end
      if(nargin<3)
        xind = {(1:obj.num_vars)'};
      end
      if ~iscell(xind)
        xind = {xind(:)};
      end
      if size(xind,1) < size(xind,2)
        xind = xind';
      end
      if size(xind,2) ~= 1
        error('Drake:NonlinearProgramWConstraint:InvalidArgument','xind must be a 1-D vector or 1-D cell array');
      end

      % add in slack variables to end, and adjust xind accordingly
      n_slack = cnstr.n_slack;
      for i=1:length(xind)
        xind{i} = [xind{i};(obj.num_vars + 1 : obj.num_vars + n_slack)'];
      end
      obj = obj.addDecisionVariable(n_slack);
      
      if nargin < 4
        args = {xind};
      else
        args = {xind,data_ind};
      end
      
      % add constraints
      for k=1:length(cnstr.constraints),
        obj = obj.addConstraint(cnstr.constraints{k}, args{:});
      end      
    end
    
    function obj = addConstraint(obj,cnstr,varargin)
      if isa(cnstr,'BoundingBoxConstraint')
        obj = addBoundingBoxConstraint(obj,cnstr,varargin{:});
      elseif isa(cnstr,'LinearConstraint')
        obj = addLinearConstraint(obj,cnstr,varargin{:});
      elseif isa(cnstr,'DifferentiableConstraint')
        obj = addDifferentiableConstraint(obj,cnstr,varargin{:});
      elseif isa(cnstr,'CompositeConstraint')
        obj = addCompositeConstraints(obj,cnstr,varargin{:});
      else
        error('Drake:NonlinearProgramWConstraintObjects:UnsupportedConstraint','Unsupported constraint type');
      end
    end
    
    function obj = addDifferentiableConstraint(obj,cnstr,xind, data_ind)
      % add a NonlinearConstraint to the object, change the constraint evalation of the
      % program. 
      % @param cnstr     -- A NonlinearConstraint object
      % @param xind      -- Optional argument. The x(xind) is the decision variables used
      % in evaluating the cnstr. Default value is (1:obj.num_vars)
      % @param data_ind  -- Optional argument. shared_data{data_ind} are the data objects used
      if(nargin<3)
        xind = {(1:obj.num_vars)'};
      end
      if ~iscell(xind)
        xind = {xind(:)};
      end
      if size(xind,1) < size(xind,2)
        xind = xind';
      end
      if size(xind,2) ~= 1
        error('Drake:NonlinearProgramWConstraintObjects:InvalidArgument','xind must be a 1-D vector or 1-D cell array');
      end
      
      xind_vec = cell2mat(xind);
      
      if(nargin<4)
        data_ind = [];
      end
      data_ind = data_ind(:);
      
<<<<<<< HEAD
      if(~isa(cnstr,'NonlinearConstraint'))
        error('Drake:NonlinearProgramWConstraintObjects:UnsupportedConstraint','addNonlinearConstraint expects a NonlinearConstraint object');
=======
      if(~isa(cnstr,'DifferentiableConstraint'))
        error('Drake:NonlinearProgramWConstraintObjects:UnsupportedConstraint','addNonlinearConstraint expects a DifferentiableConstraint object');
>>>>>>> 8a601d41
      end
      if length(xind_vec) ~= cnstr.xdim
        error('Drake:NonlinearProgramWConstraintObjects:InvalidArgument','the length of xind must match the x-dimension of the constraint');
      end
      obj.nlcon = [obj.nlcon,{cnstr}];
      
      obj.cin_ub = [obj.cin_ub;cnstr.ub(cnstr.cin_idx)];
      obj.cin_lb = [obj.cin_lb;cnstr.lb(cnstr.cin_idx)];
      obj.nlcon_ineq_idx = [obj.nlcon_ineq_idx;obj.num_nlcon+cnstr.cin_idx];
      obj.nlcon_eq_idx = [obj.nlcon_eq_idx;obj.num_nlcon+cnstr.ceq_idx];
      Geq_idx = cnstr.lb(cnstr.iCfun) == cnstr.ub(cnstr.iCfun);
      Gin_idx = ~Geq_idx;
      inv_ceq_idx = zeros(cnstr.num_cnstr,1);
      inv_ceq_idx(cnstr.ceq_idx) = (1:length(cnstr.ceq_idx))';
      inv_cin_idx = zeros(cnstr.num_cnstr,1);
      inv_cin_idx(cnstr.cin_idx) = (1:length(cnstr.cin_idx))';
      obj.iCinfun = [obj.iCinfun;obj.num_cin+inv_cin_idx(cnstr.iCfun(Gin_idx))];
      obj.jCinvar = [obj.jCinvar;xind_vec(cnstr.jCvar(Gin_idx))];
      obj.iCeqfun = [obj.iCeqfun;obj.num_ceq+inv_ceq_idx(cnstr.iCfun(Geq_idx))];
      obj.jCeqvar = [obj.jCeqvar;xind_vec(cnstr.jCvar(Geq_idx))];
      obj.cin_name = [obj.cin_name;cnstr.name(cnstr.cin_idx)];
      obj.ceq_name = [obj.ceq_name;cnstr.name(cnstr.ceq_idx)];
      obj.num_cin = obj.num_cin + length(cnstr.cin_idx);
      obj.num_ceq = obj.num_ceq + length(cnstr.ceq_idx);
      obj.num_nlcon = obj.num_nlcon + cnstr.num_cnstr;
      obj.nlcon_xind{end+1} = xind;
      obj.nlcon_xind_stacked{end+1} = xind_vec;
      obj.nlcon_dataind{end+1} = data_ind;
    end
<<<<<<< HEAD
    
    
    
    function obj = addLinearConstraint(obj,cnstr,xind,cnstr_name)
=======
      
    function obj = addLinearConstraint(obj,cnstr,xind)
>>>>>>> 8a601d41
      % add a LinearConstraint to the program
      % @param cnstr     -- A LinearConstraint object
      % @param xind      -- Optional argument. x(xind) is the decision variables used in
      % evaluating the constraint. Default value is (1:obj.num_vars)
      % @param cnstr_name  -- An optional argument. A cell of strings. cnstr_name{i} is
      % the name of the i'th constraint. If not given, the cnstr.name will be used instead
      if(nargin<4)
        cnstr_name = cnstr.name;
      else
        if(~iscellstr(cnstr_name))
          error('Drake:NonlinearProgramWConstraintObjects:cnstr_name should be a cell of strings');
        end
      end
      if(nargin<3)
        xind = (1:obj.num_vars)';
      end
      if iscell(xind)
        xind = cell2mat(xind);
      end
      xind = xind(:);
      if(~isa(cnstr,'LinearConstraint'))
        error('Drake:NonlinearProgramWConstraint:UnsupportedConstraint','addLinearConstraint expects a LinearConstraint object');
      end
      if length(xind) ~= cnstr.xdim
        error('Drake:NonlinearProgramWConstraint:InvalidArgument','the length of xind must match the x-dimension of the constraint');
      end
      obj.lcon = [obj.lcon,{cnstr}];
      
      cnstr_A = sparse(cnstr.iCfun,xind(cnstr.jCvar),cnstr.A_val,cnstr.num_cnstr,obj.num_vars,cnstr.nnz);
      cnstr_beq = (cnstr.lb(cnstr.ceq_idx)+cnstr.ub(cnstr.ceq_idx))/2;
      cnstr_Aeq = cnstr_A(cnstr.ceq_idx,:);
      cnstr_Ain = cnstr_A(cnstr.cin_idx,:);
      cnstr_bin_lb = cnstr.lb(cnstr.cin_idx);
      cnstr_bin_ub = cnstr.ub(cnstr.cin_idx);
      bin_ub_inf_idx = ~isinf(cnstr_bin_ub);
      bin_lb_inf_idx = ~isinf(cnstr_bin_lb);
      if(sum(bin_ub_inf_idx | bin_lb_inf_idx)>0)
        obj = obj.addLinearInequalityConstraints([cnstr_Ain(bin_ub_inf_idx,:);-cnstr_Ain(bin_lb_inf_idx,:)],...
          [cnstr_bin_ub(bin_ub_inf_idx);-cnstr_bin_lb(bin_lb_inf_idx)]);
      end
      obj.Ain_name = [obj.Ain_name;cnstr_name(cnstr.cin_idx)];
      obj.Aeq_name = [obj.Aeq_name;cnstr_name(cnstr.ceq_idx)];
      obj = obj.addLinearEqualityConstraints(cnstr_Aeq,cnstr_beq);
    end
    
    function obj = addBoundingBoxConstraint(obj,cnstr,xind)
      % add a BoundingBoxConstraint to the program
      % @param cnstr      -- A BoundingBoxConstraint
      % @param xind       -- Optional argument. x(xind) is the decision variables to be
      % set bounds
      if(nargin < 3)
        xind = (1:obj.num_vars)';
      end
      if iscell(xind)
        xind = cell2mat(xind);
      end
      xind = xind(:);
      if(~isa(cnstr,'BoundingBoxConstraint'))
        error('Drake:NonlinearProgramWConstraint:UnsupportedConstraint','addBoundingBoxConstraint expects a BoundingBoxConstraint object');
      end
      if length(xind) ~= cnstr.xdim
        error('Drake:NonlinearProgramWConstraint:InvalidArgument','the length of xind must match the x-dimension of the constraint');
      end
      obj.bbcon = [obj.bbcon,{cnstr}];
      obj.x_lb(xind) = max([cnstr.lb obj.x_lb(xind)],[],2);
      obj.x_ub(xind) = min([cnstr.ub obj.x_ub(xind)],[],2);
    end
    
    function obj = addCost(obj,cnstr,xind,data_ind)
      % Add a cost to the objective function
      % @param cnstr   -- A NonlinearConstraint or a LinearConstraint
      % @param xind      -- Optional argument. x(xind) is the decision variables used in
      % evaluating the cost. Default value is (1:obj.num_vars)
      % @param data_ind  -- Optional argument. shared_data{data_ind} are the data objects used
      if(nargin<3)
        xind = {(1:obj.num_vars)'};
      end
      if ~iscell(xind)
        xind = {xind(:)};
      end
      xind_vec = cell2mat(xind);
      if(nargin<4)
        data_ind = [];
      end
      data_ind = data_ind(:);
      if ~isa(cnstr,'DifferentiableConstraint')
        error('Drake:NonlinearProgramWConstraint:UnsupportedConstraint','addCost expects a DifferentiableConstraint object');
      end
      
      if(isa(cnstr,'LinearConstraint'))
        % Treat linear constraints differently
        if(cnstr.num_cnstr ~= 1)
          error('Drake:NonlinearProgramWConstraint:WrongCost','addCost only accept scalar function');
        end
        obj.cost = [obj.cost,{cnstr}];
<<<<<<< HEAD
        obj.cost_xind_cell{end+1} = {xind_vec(cnstr.jAvar);};
        obj.cost_xind_stacked{end+1} = xind_vec(cnstr.jAvar);
        obj.cost_dataind{end+1} = data_ind;
        obj.jFvar = unique([obj.jFvar;xind_vec(cnstr.jAvar)]);
=======
        obj.cost_xind_cell{end+1} = {xind_vec(cnstr.jCvar);};
        obj.cost_xind_stacked{end+1} = xind_vec(cnstr.jCvar);
        obj.cost_dataind{end+1} = data_ind;
        obj.jFvar = unique([obj.jFvar;xind_vec(cnstr.jCvar)]);
>>>>>>> 8a601d41
        obj.iFfun = ones(length(obj.jFvar),1);
      else
        if(cnstr.num_cnstr ~= 1)
          error('Drake:NonlinearProgramWConstraint:WrongCost','addCost only accept scalar function');
        end
        obj.cost = [obj.cost,{cnstr}];
        obj.cost_xind_cell{end+1} = xind;
        obj.cost_xind_stacked{end+1} = xind_vec;
        obj.cost_dataind{end+1} = data_ind;
%         obj.cost_xind_cell = [obj.cost_xind_cell,{xind(cnstr.jCvar)}];
        obj.jFvar = unique([obj.jFvar;xind_vec(cnstr.jCvar)]);
        obj.iFfun = ones(length(obj.jFvar),1);
      end
    end
    
    function args = getArgumentArray(obj,x,xind)
      % Retrieves the elements from the vector x related to xind and returns
      % them as a cell array where:
      % args{i} = x(xind{i})
      narg = length(xind);
      args = cell(narg,1);
      for j=1:narg,
        args{j} = x(xind{j});
      end
    end
    
    function [g,h,dg,dh] = nonlinearConstraints(obj,x)
      shared_data = obj.evaluateSharedDataFunctions(x);
      f = zeros(obj.num_nlcon,1);
      G = zeros(obj.num_nlcon,obj.num_vars);
      f_count = 0;
      for i = 1:length(obj.nlcon)
        args = [getArgumentArray(obj,x,obj.nlcon_xind{i});shared_data(obj.nlcon_dataind{i})];
        [f(f_count+(1:obj.nlcon{i}.num_cnstr)),G(f_count+(1:obj.nlcon{i}.num_cnstr),obj.nlcon_xind_stacked{i})] = ...
          obj.nlcon{i}.eval(args{:});
        f(f_count+obj.nlcon{i}.ceq_idx) = f(f_count+obj.nlcon{i}.ceq_idx)-obj.nlcon{i}.ub(obj.nlcon{i}.ceq_idx);
        f_count = f_count+obj.nlcon{i}.num_cnstr;
      end
      g = f(obj.nlcon_ineq_idx);
      h = f(obj.nlcon_eq_idx);
      dg = G(obj.nlcon_ineq_idx,:);
      dh = G(obj.nlcon_eq_idx,:);
    end
     
    function [f,df] = objective(obj,x)
      shared_data = obj.evaluateSharedDataFunctions(x);
      f = 0;
      df = zeros(1,obj.num_vars);
      for i = 1:length(obj.cost)
        args = [getArgumentArray(obj,x,obj.cost_xind_cell{i});shared_data(obj.cost_dataind{i})];
        [fi,dfi] = obj.cost{i}.eval(args{:});
        f = f+fi;
        df(obj.cost_xind_stacked{i}) = df(obj.cost_xind_stacked{i})+dfi;
      end
    end
    
    function [f,G] = objectiveAndNonlinearConstraints(obj,x)
      shared_data = obj.evaluateSharedDataFunctions(x);
      f = zeros(1+obj.num_nlcon,1);
      G = zeros(1+obj.num_nlcon,obj.num_vars);
      for i = 1:length(obj.cost)
        args = [getArgumentArray(obj,x,obj.cost_xind_cell{i});shared_data(obj.cost_dataind{i})];
        [fi,dfi] = obj.cost{i}.eval(args{:});
        f(1) = f(1)+fi;
        G(1,obj.cost_xind_stacked{i}) = G(1,obj.cost_xind_stacked{i})+dfi;
      end
      f_count = 1;
      for i = 1:length(obj.nlcon)
        args = [getArgumentArray(obj,x,obj.nlcon_xind{i});shared_data(obj.nlcon_dataind{i})];
        [f(f_count+(1:obj.nlcon{i}.num_cnstr)),G(f_count+(1:obj.nlcon{i}.num_cnstr),obj.nlcon_xind_stacked{i})] = ...
          obj.nlcon{i}.eval(args{:});
        f(f_count+obj.nlcon{i}.ceq_idx) = f(f_count+obj.nlcon{i}.ceq_idx)-obj.nlcon{i}.ub(obj.nlcon{i}.ceq_idx);
        f_count = f_count+obj.nlcon{i}.num_cnstr;
      end
      f = [f(1);f(1+obj.nlcon_ineq_idx);f(1+obj.nlcon_eq_idx)];
      G = [G(1,:);G(1+obj.nlcon_ineq_idx,:);G(1+obj.nlcon_eq_idx,:)];
    end
    
    function obj = addDecisionVariable(obj,num_new_vars,var_names)
      % appending new decision variables to the end of the current decision variables
      % @param num_new_vars      -- An integer. The newly added decision variable is an
      % num_new_vars x 1 double vector.
      % @param var_names    -- A cell of strings. var_names{i} is the name of the
      % i'th new decision variable
      if(nargin<3)
        var_names = cell(num_new_vars,1);
        for i = 1:num_new_vars
          var_names{i} = sprintf('x%d',obj.num_vars+i);
        end
      else
        if(~iscellstr(var_names))
          error('Drake:NonlinearProgramWConstraintObjects:addDecisionVariable:var_names should be a cell of strings');
        end
      end
      obj.num_vars = obj.num_vars+num_new_vars;
      obj.x_lb = [obj.x_lb;-inf(num_new_vars,1)];
      obj.x_ub = [obj.x_ub;inf(num_new_vars,1)];
      obj.Aeq = [obj.Aeq zeros(length(obj.beq),num_new_vars)];
      obj.Ain = [obj.Ain zeros(length(obj.bin),num_new_vars)];
      obj.x_name = [obj.x_name;var_names];
    end
    
    function obj = replaceCost(obj,cost,cost_idx,xind)
      % replace the cost_idx'th cost in the original problem with a new cost
      % @param cost     -- A Constraint object, currently accepts NonlinearConstraint and
      % LinearConstraint
      % @param cost_idx -- The index of the original cost to be replaced
      % @param xind     -- Optional argument. x(xind) is the decision variables used in
      % evaluating the cost. Default value is (1:obj.num_vars)
      if(nargin<4)
        xind = {(1:obj.num_vars)'};
      end
      if ~iscell(xind)
        xind = {xind(:)};
      end
      obj.iFfun = [];
      obj.jFvar = [];
      num_cost = length(obj.cost);
      sizecheck(cost_idx,[1,1]);
      if(cost_idx>num_cost || cost_idx<1)
        error('Drake:NonlinearProgramWConstraint:replaceCost:cost_idx is out of range');
      end
      cost_tmp = obj.cost;
      cost_tmp{cost_idx} = cost;
      cost_xind_tmp = obj.cost_xind_cell;
      cost_xind_tmp{cost_idx} = xind;
      obj.cost = {};
      obj.cost_xind_cell = {};
      obj.cost_xind_stacked = {};
      for i = 1:num_cost
        obj = obj.addCost(cost_tmp{i},cost_xind_tmp{i});
      end
    end
    
    function obj = replaceBoundingBoxConstraint(obj,cnstr,cnstr_idx,xind)
      % replace the cnstr_idx'th BoundingBoxConstraint in obj.bb_cnstr with the new cnstr.
      % @param cnstr    -- A BoundingBoxConstraint object
      % @param cnstr_idx  -- THe index of the replaced BoundingBoxConstraint in the
      % obj.bb_cnstr cell
      % @param xind      Optional argument. x(xind) is the decision variables used in
      % evaluating the constraint. Default value is (1:obj.num_vars) 
      if(nargin < 4)
        xind = (1:obj.num_vars)';
      end
      xind = xind(:);
      obj.x_lb = -inf(obj.num_vars,1);
      obj.x_ub = inf(obj.num_vars,1);
      num_bbcon = length(obj.bbcon);
      sizecheck(cnstr_idx,[1,1]);
      if(cnstr_idx>num_bbcon || cnstr_idx <1)
        error('Drake:NonlinearProgramWConstraint:replaceBoundingBoxConstraint:cnstr_idx is out of range');
      end
      bbcon_tmp = obj.bbcon;
      bbcon_xind_tmp = obj.bbcon_xind;
      bbcon_tmp{cnstr_idx} = cnstr;
      bbcon_xind_tmp{cnstr_idx} = xind;
      obj.bbcon = {};
      obj.bbcon_xind = {};
      for i = 1:length(obj.bbcon)
        obj = obj.addBoundingBoxConstraint(bbcon_tmp{i},bbcon_xind_tmp{i});
      end
    end
    
    function [obj,ind] = addSharedDataFunction(obj,user_fun,xind)
      % Adds the specified shared data function to be evaluated within each iteration of the program     
      % @param user_fun -- The function to be evaluated, where
      %   shared_data{ind} = user_fun(x(xind));
      % @param xind      -- Optional argument. The x(xind) is the decision variables used
      %   in evaluating the cnstr. Default value is (1:obj.num_vars)
      % @return ind -- the shared data index
      if(nargin<3)
        xind = {(1:obj.num_vars)'};
      end
      if ~iscell(xind)
        xind = {xind(:)};
      end
      obj.shared_data_functions{end+1} = FunctionWrapper(user_fun);
      obj.shared_data_xind_cell{end+1} = xind;
      ind = obj.getNumSharedDataFunctions();
    end
    
    function n = getNumSharedDataFunctions(obj)
      n = length(obj.shared_data_functions);
    end
    
    function data = evaluateSharedDataFunctions(obj,x)
      % Evaluate all shared data functions and return the data object
      nData = length(obj.shared_data_functions);
      data = cell(nData,1);
      for i=1:nData
        args = getArgumentArray(obj,x,obj.shared_data_xind_cell{i});
%         data{i} = obj.shared_data_functions{i}.eval(args{:});
        data{i} = obj.shared_data_functions{i}.eval(args{:});
      end
    end
    
    function obj = setVarBounds(obj,x_lb,x_ub)
      error('Call addBoundingBoxConstraint instead');
    end
    
    function obj = setObjectiveGradientSparsity(obj,jGvar)
      error('Call addCost instead, it encodes the sparsity');
    end
    
    function obj = setNonlinearInequalityConstraintsGradientSparsity(obj,iGfun,jGvar)
      error('addNonlinearConstraint encodes the sparsity already');
    end
    
    function obj = setNonlinearEqualityConstraintsGradientSparsity(obj,iGfun,jGvar)
      error('addNonlinearConstraint encodes the sparsity already');
    end
  end
end<|MERGE_RESOLUTION|>--- conflicted
+++ resolved
@@ -176,13 +176,8 @@
       end
       data_ind = data_ind(:);
       
-<<<<<<< HEAD
-      if(~isa(cnstr,'NonlinearConstraint'))
-        error('Drake:NonlinearProgramWConstraintObjects:UnsupportedConstraint','addNonlinearConstraint expects a NonlinearConstraint object');
-=======
       if(~isa(cnstr,'DifferentiableConstraint'))
         error('Drake:NonlinearProgramWConstraintObjects:UnsupportedConstraint','addNonlinearConstraint expects a DifferentiableConstraint object');
->>>>>>> 8a601d41
       end
       if length(xind_vec) ~= cnstr.xdim
         error('Drake:NonlinearProgramWConstraintObjects:InvalidArgument','the length of xind must match the x-dimension of the constraint');
@@ -212,15 +207,10 @@
       obj.nlcon_xind_stacked{end+1} = xind_vec;
       obj.nlcon_dataind{end+1} = data_ind;
     end
-<<<<<<< HEAD
     
     
     
     function obj = addLinearConstraint(obj,cnstr,xind,cnstr_name)
-=======
-      
-    function obj = addLinearConstraint(obj,cnstr,xind)
->>>>>>> 8a601d41
       % add a LinearConstraint to the program
       % @param cnstr     -- A LinearConstraint object
       % @param xind      -- Optional argument. x(xind) is the decision variables used in
@@ -316,17 +306,10 @@
           error('Drake:NonlinearProgramWConstraint:WrongCost','addCost only accept scalar function');
         end
         obj.cost = [obj.cost,{cnstr}];
-<<<<<<< HEAD
-        obj.cost_xind_cell{end+1} = {xind_vec(cnstr.jAvar);};
-        obj.cost_xind_stacked{end+1} = xind_vec(cnstr.jAvar);
-        obj.cost_dataind{end+1} = data_ind;
-        obj.jFvar = unique([obj.jFvar;xind_vec(cnstr.jAvar)]);
-=======
         obj.cost_xind_cell{end+1} = {xind_vec(cnstr.jCvar);};
         obj.cost_xind_stacked{end+1} = xind_vec(cnstr.jCvar);
         obj.cost_dataind{end+1} = data_ind;
         obj.jFvar = unique([obj.jFvar;xind_vec(cnstr.jCvar)]);
->>>>>>> 8a601d41
         obj.iFfun = ones(length(obj.jFvar),1);
       else
         if(cnstr.num_cnstr ~= 1)
