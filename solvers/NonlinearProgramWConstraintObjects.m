classdef NonlinearProgramWConstraintObjects < NonlinearProgram
  % The constraint of this nonlinear program is specified using 'Constraint' class in
  % drake
  
  properties(SetAccess = protected)
    x_name % A cell array of strings. x_name{i} is the name of the i'th decidion variable
    cin_name % A cell array of strings. cin_name{i} is the name of i'th nonlinear inequality constraint
    ceq_name % A cell array of strings. ceq_name{i} is the name of i'th nonlinear equality constraint
    Ain_name % A cell array of strings. Ain_name{i} is the name of i'th linear inequality constraint
    Aeq_name % A cell array of strings. Aeq_name{i} is the name of i'th linear equality constraint
  end
  
  properties(SetAccess = protected)
    nlcon % A cell array of NonlinearConstraint
    lcon % A cell array of LinearConstraint
    bbcon % A cell array of BoundingBoxConstraint
    cost % A cell array of NonlinearConstraint or LinearConstraint.
    num_nlcon % number of nonlinear constraints
    num_lcon % number of linear constraints
    
    nlcon_xind % A cell array, nlcon_xind{i} is a cell array of int vectors recording the indices of x that is used in evaluation the i'th NonlinearConstraint
               % nlcon{i}.eval(x(nlcon_xind{i}{1},x(nlcon_xind{i}{2},...)
    nlcon_xind_stacked % a cell array of vectors, the stacked values of nlcon_xind{i}
    cost_xind_cell % A cell array, cost_xind{i} is a cell array of int vectors recording the indices of x that is used in evaluating obj.cost{i}
    cost_xind_stacked % A cell array, cost_xind{i} is an int vector recording the indices of x that is used in evaluating obj.cost{i}
    bbcon_xind % A cell array, bbcon_xind{i} is an int vector recording the indices of x used in i'th BoundingBoxConstraint
    nlcon_ineq_idx % row index of nonlinear inequality constraint
    nlcon_eq_idx % row index of nonlinear equality constraint
    
    % a cell array like nlcon_xind, where shared_data_xind_cell{i} is a
    % cell array of int vectors recording indices used in evaluating the 
    % shared_data_function
    shared_data_xind_cell  
    
    % a cell array of function handles, each of which returns a data object
    % so that shared_data{i} = shared_data_functions(shared_data_xind_cell{i}{1},shared_data_xind_cell{i}{2},...)
    shared_data_functions 
    
    % cell arrays of vectors where nlcon_dataind{i} are indices into the
    % shared_data used by nonlinear constraints and cost functions
    nlcon_dataind 
    cost_dataind
  end
  
  methods
    function obj = NonlinearProgramWConstraintObjects(num_vars,var_name)
      % @param num_vars     -- The number of decision variables
      % @param var_name     -- A cell of strings. var_name{i} is the name of i'th decision
      % variables. The default value is {'x1';'x2';...}
      obj = obj@NonlinearProgram(num_vars,0,0);
      if(nargin<2)
        var_name = cell(num_vars,1);
        for i = 1:num_vars
          var_name{i} = sprintf('x%d',i);
        end
      else
        if(~iscellstr(var_name))
          error('Drake:NonlinearProgramWConstraintObjects:var_name should be a cell string');
        end
        sizecheck(var_name,[num_vars,1]);
      end
      obj.x_name = var_name;
      obj.nlcon = {};
      obj.lcon = {};
      obj.bbcon = {};
      obj.num_nlcon = 0;
      obj.num_lcon = 0;
      obj.nlcon_xind = {};
      obj.nlcon_xind_stacked = {};
      obj.nlcon_ineq_idx = [];
      obj.nlcon_eq_idx = [];
      obj.cost = {};
      obj.cost_xind_cell = {};
      obj.cost_xind_stacked = {};
      obj.cin_name = {};
      obj.ceq_name = {};
      obj.Ain_name = {};
      obj.Aeq_name = {};
      
      obj.shared_data_xind_cell = {};
      obj.shared_data_functions = {};
      obj.nlcon_dataind = {};
      obj.cost_dataind = {};
    end
    
    function obj = addManagedConstraints(obj,mgr,xind,data_ind)
      % add a ConstraintManager to the object, change the constraint evalation of the
      % program.
      % @param mgr     -- A ConstraintManager object
      % @param xind      -- Optional argument. The x(xind) is the decision variables used
      % in evaluating the cnstr. Default value is (1:obj.num_vars)
      % @param data_ind  -- Optional argument. shared_data{data_ind} are the data objects used
      if(~isa(mgr,'ConstraintManager'))
        error('Drake:NonlinearProgramWConstraint:UnsupportedConstraint','addManagedConstraints expects a ConstraintManager object');
      end
      if(nargin<3)
        xind = {(1:obj.num_vars)'};
      end
      if ~iscell(xind)
        xind = {xind(:)};
      end
      if(nargin<4)
        data_ind = {[]};
      end
      if ~iscell(data_ind)
        data_ind = {data_ind(:)};
      end
      % add in slack variables to end, and adjust xind accordingly
      n_slack = mgr.getNumSlackVariables();
      for i=1:length(xind)
        xind{i} = [xind{i};(obj.num_vars + 1 : obj.num_vars + n_slack)'];
      end
      obj = obj.addDecisionVariable(n_slack);
      
      % add constraints
      lincon = mgr.getLinearConstraints();
      for k=1:length(lincon),
        obj = obj.addLinearConstraint(lincon{k}, xind);
      end
      
      nlncon = mgr.getNonlinearConstraints();
      for k=1:length(nlncon),
        obj = obj.addNonlinearConstraint(nlncon{k}, xind, data_ind);
      end
      
      bcon = mgr.getBoundingBoxConstraints();
      for k=1:length(bcon),
        obj = obj.addBoundingBoxConstraint(bcon{k}, xind);
      end
    end
    
<<<<<<< HEAD
    function obj = addNonlinearConstraint(obj,cnstr,xind,cnstr_name)
=======
    function obj = addNonlinearConstraint(obj,cnstr,xind, data_ind)
>>>>>>> 25b00112
      % add a NonlinearConstraint to the object, change the constraint evalation of the
      % program. 
      % @param cnstr     -- A NonlinearConstraint object
      % @param xind      -- Optional argument. The x(xind) is the decision variables used
      % in evaluating the cnstr. Default value is (1:obj.num_vars)
<<<<<<< HEAD
      % @param cnstr_name  -- An optional argument. A cell of strings. cnstr_name{i} is
      % the name of the i'th constraint. If not given, the cnstr.name will be used instead
      if(nargin<4)
        cnstr_name = cnstr.name;
      else
        if(~iscellstr(cnstr_name))
          error('Drake:NonlinearProgramWConstraintObjects:cnstr_name should be a cell of strings');
        end
      end
=======
      % @param data_ind  -- Optional argument. shared_data{data_ind} are the data objects used
>>>>>>> 25b00112
      if(nargin<3)
        xind = {(1:obj.num_vars)'};
      end
      if ~iscell(xind)
        xind = {xind(:)};
      end
      xind_vec = cell2mat(xind);
      
      if(nargin<4)
        data_ind = [];
      end
      data_ind = data_ind(:);
      
      if(~isa(cnstr,'NonlinearConstraint'))
        error('Drake:NonlinearProgramWConstraintObjects:UnsupportedConstraint','addNonlinearConstraint expects a NonlinearConstraint object');
      end
      if length(xind_vec) ~= cnstr.xdim
        error('Drake:NonlinearProgramWConstraint:InvalidArgument','the length of xind must match the x-dimension of the constraint');
      end
      obj.nlcon = [obj.nlcon,{cnstr}];
      
      obj.cin_ub = [obj.cin_ub;cnstr.ub(cnstr.cin_idx)];
      obj.cin_lb = [obj.cin_lb;cnstr.lb(cnstr.cin_idx)];
      obj.nlcon_ineq_idx = [obj.nlcon_ineq_idx;obj.num_nlcon+cnstr.cin_idx];
      obj.nlcon_eq_idx = [obj.nlcon_eq_idx;obj.num_nlcon+cnstr.ceq_idx];
      Geq_idx = cnstr.lb(cnstr.iCfun) == cnstr.ub(cnstr.iCfun);
      Gin_idx = ~Geq_idx;
      inv_ceq_idx = zeros(cnstr.num_cnstr,1);
      inv_ceq_idx(cnstr.ceq_idx) = (1:length(cnstr.ceq_idx))';
      inv_cin_idx = zeros(cnstr.num_cnstr,1);
      inv_cin_idx(cnstr.cin_idx) = (1:length(cnstr.cin_idx))';
      obj.iCinfun = [obj.iCinfun;obj.num_cin+inv_cin_idx(cnstr.iCfun(Gin_idx))];
      obj.jCinvar = [obj.jCinvar;xind_vec(cnstr.jCvar(Gin_idx))];
      obj.iCeqfun = [obj.iCeqfun;obj.num_ceq+inv_ceq_idx(cnstr.iCfun(Geq_idx))];
      obj.jCeqvar = [obj.jCeqvar;xind_vec(cnstr.jCvar(Geq_idx))];
      obj.cin_name = [obj.cin_name;cnstr.name(cnstr.cin_idx)];
      obj.ceq_name = [obj.ceq_name;cnstr.name(cnstr.ceq_idx)];
      obj.num_cin = obj.num_cin + length(cnstr.cin_idx);
      obj.num_ceq = obj.num_ceq + length(cnstr.ceq_idx);
      obj.num_nlcon = obj.num_nlcon + cnstr.num_cnstr;
      obj.nlcon_xind{end+1} = xind;
      obj.nlcon_xind_stacked{end+1} = xind_vec;
      obj.nlcon_dataind{end+1} = data_ind;
    end
    
    
    
    function obj = addLinearConstraint(obj,cnstr,xind,cnstr_name)
      % add a LinearConstraint to the program
      % @param cnstr     -- A LinearConstraint object
      % @param xind      -- Optional argument. x(xind) is the decision variables used in
      % evaluating the constraint. Default value is (1:obj.num_vars)
      % @param cnstr_name  -- An optional argument. A cell of strings. cnstr_name{i} is
      % the name of the i'th constraint. If not given, the cnstr.name will be used instead
      if(nargin<4)
        cnstr_name = cnstr.name;
      else
        if(~iscellstr(cnstr_name))
          error('Drake:NonlinearProgramWConstraintObjects:cnstr_name should be a cell of strings');
        end
      end
      if(nargin<3)
        xind = (1:obj.num_vars)';
      end
      if iscell(xind)
        xind = cell2mat(xind);
      end
      xind = xind(:);
      if(~isa(cnstr,'LinearConstraint'))
        error('Drake:NonlinearProgramWConstraint:UnsupportedConstraint','addLinearConstraint expects a LinearConstraint object');
      end
      if length(xind) ~= cnstr.xdim
        error('Drake:NonlinearProgramWConstraint:InvalidArgument','the length of xind must match the x-dimension of the constraint');
      end
      obj.lcon = [obj.lcon,{cnstr}];
      
      cnstr_A = sparse(cnstr.iAfun,xind(cnstr.jAvar),cnstr.A_val,cnstr.num_cnstr,obj.num_vars,cnstr.nnz);
      cnstr_beq = (cnstr.lb(cnstr.ceq_idx)+cnstr.ub(cnstr.ceq_idx))/2;
      cnstr_Aeq = cnstr_A(cnstr.ceq_idx,:);
      cnstr_Ain = cnstr_A(cnstr.cin_idx,:);
      cnstr_bin_lb = cnstr.lb(cnstr.cin_idx);
      cnstr_bin_ub = cnstr.ub(cnstr.cin_idx);
      bin_ub_inf_idx = ~isinf(cnstr_bin_ub);
      bin_lb_inf_idx = ~isinf(cnstr_bin_lb);
      if(sum(bin_ub_inf_idx | bin_lb_inf_idx)>0)
        obj = obj.addLinearInequalityConstraints([cnstr_Ain(bin_ub_inf_idx,:);-cnstr_Ain(bin_lb_inf_idx,:)],...
          [cnstr_bin_ub(bin_ub_inf_idx);-cnstr_bin_lb(bin_lb_inf_idx)]);
      end
      obj.Ain_name = [obj.Ain_name;cnstr_name(cnstr.cin_idx)];
      obj.Aeq_name = [obj.Aeq_name;cnstr_name(cnstr.ceq_idx)];
      obj = obj.addLinearEqualityConstraints(cnstr_Aeq,cnstr_beq);
    end
    
    function obj = addBoundingBoxConstraint(obj,cnstr,xind)
      % add a BoundingBoxConstraint to the program
      % @param cnstr      -- A BoundingBoxConstraint
      % @param xind       -- Optional argument. x(xind) is the decision variables to be
      % set bounds
      if(nargin < 3)
        xind = (1:obj.num_vars)';
      end
      if iscell(xind)
        xind = cell2mat(xind);
      end
      xind = xind(:);
      if(~isa(cnstr,'BoundingBoxConstraint'))
        error('Drake:NonlinearProgramWConstraint:UnsupportedConstraint','addBoundingBoxConstraint expects a BoundingBoxConstraint object');
      end
      if length(xind) ~= cnstr.xdim
        error('Drake:NonlinearProgramWConstraint:InvalidArgument','the length of xind must match the x-dimension of the constraint');
      end
      obj.bbcon = [obj.bbcon,{cnstr}];
      obj.x_lb(xind) = max([cnstr.lb obj.x_lb(xind)],[],2);
      obj.x_ub(xind) = min([cnstr.ub obj.x_ub(xind)],[],2);
    end
    
    function obj = addCost(obj,cnstr,xind,data_ind)
      % Add a cost to the objective function
      % @param cnstr   -- A NonlinearConstraint or a LinearConstraint
      % @param xind      -- Optional argument. x(xind) is the decision variables used in
      % evaluating the cost. Default value is (1:obj.num_vars)
      % @param data_ind  -- Optional argument. shared_data{data_ind} are the data objects used
      if(nargin<3)
        xind = {(1:obj.num_vars)'};
      end
      if ~iscell(xind)
        xind = {xind(:)};
      end
      xind_vec = cell2mat(xind);
      if(nargin<4)
        data_ind = [];
      end
      data_ind = data_ind(:);
      if(~isa(cnstr,'LinearConstraint') && ~isa(cnstr,'NonlinearConstraint'))
        error('Drake:NonlinearProgramWConstraint:UnsupportedConstraint','addCost expects a LinearConstraint or NonlinearConstraint object');
      end
      if(isa(cnstr,'LinearConstraint'))
        if(cnstr.num_cnstr ~= 1)
          error('Drake:NonlinearProgramWConstraint:WrongCost','addCost only accept scalar function');
        end
        obj.cost = [obj.cost,{cnstr}];
        obj.cost_xind_cell{end+1} = {xind_vec(cnstr.jAvar);};
        obj.cost_xind_stacked{end+1} = xind_vec(cnstr.jAvar);
        obj.jFvar = unique([obj.jFvar;xind_vec(cnstr.jAvar)]);
        obj.iFfun = ones(length(obj.jFvar),1);
      elseif(isa(cnstr,'NonlinearConstraint'))
        if(cnstr.num_cnstr ~= 1)
          error('Drake:NonlinearProgramWConstraint:WrongCost','addCost only accept scalar function');
        end
        obj.cost = [obj.cost,{cnstr}];
        obj.cost_xind_cell{end+1} = xind;
        obj.cost_xind_stacked{end+1} = xind_vec;
        obj.cost_dataind{end+1} = data_ind;
%         obj.cost_xind_cell = [obj.cost_xind_cell,{xind(cnstr.jCvar)}];
        obj.jFvar = unique([obj.jFvar;xind_vec(cnstr.jCvar)]);
        obj.iFfun = ones(length(obj.jFvar),1);
      end
    end
    
    function args = getArgumentArray(obj,x,xind)
      % Retrieves the elements from the vector x related to xind and returns
      % them as a cell array where:
      % args{i} = x(xind{i})
      narg = length(xind);
      args = cell(narg,1);
      for j=1:narg,
        args{j} = x(xind{j});
      end
    end
    
    function [g,h,dg,dh] = nonlinearConstraints(obj,x)
      shared_data = obj.evaluateSharedDataFunctions(x);
      f = zeros(obj.num_nlcon,1);
      G = zeros(obj.num_nlcon,obj.num_vars);
      f_count = 0;
      for i = 1:length(obj.nlcon)
        args = [getArgumentArray(obj,x,obj.nlcon_xind{i});shared_data(obj.nlcon_dataind{i})];
        [f(f_count+(1:obj.nlcon{i}.num_cnstr)),G(f_count+(1:obj.nlcon{i}.num_cnstr),obj.nlcon_xind_stacked{i})] = ...
          obj.nlcon{i}.eval(args{:});
        f(f_count+obj.nlcon{i}.ceq_idx) = f(f_count+obj.nlcon{i}.ceq_idx)-obj.nlcon{i}.ub(obj.nlcon{i}.ceq_idx);
        f_count = f_count+obj.nlcon{i}.num_cnstr;
      end
      g = f(obj.nlcon_ineq_idx);
      h = f(obj.nlcon_eq_idx);
      dg = G(obj.nlcon_ineq_idx,:);
      dh = G(obj.nlcon_eq_idx,:);
    end
    
    
    function [f,df] = objective(obj,x)
      shared_data = obj.evaluateSharedDataFunctions(x);
      f = 0;
      df = zeros(1,obj.num_vars);
      for i = 1:length(obj.cost)
        args = [getArgumentArray(obj,x,obj.cost_xind_cell{i});shared_data(obj.cost_dataind{i})];
        [fi,dfi] = obj.cost{i}.eval(args{:});
        f = f+fi;
        df(obj.cost_xind_stacked{i}) = df(obj.cost_xind_stacked{i})+dfi;
      end
    end
    
    function [f,G] = objectiveAndNonlinearConstraints(obj,x)
      shared_data = obj.evaluateSharedDataFunctions(x);
      f = zeros(1+obj.num_nlcon,1);
      G = zeros(1+obj.num_nlcon,obj.num_vars);
      for i = 1:length(obj.cost)
        args = [getArgumentArray(obj,x,obj.cost_xind_cell{i});shared_data(obj.cost_dataind{i})];
        [fi,dfi] = obj.cost{i}.eval(args{:});
        f(1) = f(1)+fi;
        G(1,obj.cost_xind_stacked{i}) = G(1,obj.cost_xind_stacked{i})+dfi;
      end
      f_count = 1;
      for i = 1:length(obj.nlcon)
        args = [getArgumentArray(obj,x,obj.nlcon_xind{i});shared_data(obj.nlcon_dataind{i})];
        [f(f_count+(1:obj.nlcon{i}.num_cnstr)),G(f_count+(1:obj.nlcon{i}.num_cnstr),obj.nlcon_xind_stacked{i})] = ...
          obj.nlcon{i}.eval(args{:});
        f(f_count+obj.nlcon{i}.ceq_idx) = f(f_count+obj.nlcon{i}.ceq_idx)-obj.nlcon{i}.ub(obj.nlcon{i}.ceq_idx);
        f_count = f_count+obj.nlcon{i}.num_cnstr;
      end
      f = [f(1);f(1+obj.nlcon_ineq_idx);f(1+obj.nlcon_eq_idx)];
      G = [G(1,:);G(1+obj.nlcon_ineq_idx,:);G(1+obj.nlcon_eq_idx,:)];
    end
    
    function obj = addDecisionVariable(obj,num_new_vars,var_names)
      % appending new decision variables to the end of the current decision variables
      % @param num_new_vars      -- An integer. The newly added decision variable is an
      % num_new_vars x 1 double vector.
      % @param var_names    -- A cell of strings. var_names{i} is the name of the
      % i'th new decision variable
      if(nargin<3)
        var_names = cell(num_new_vars,1);
        for i = 1:num_new_vars
          var_names{i} = sprintf('x%d',obj.num_vars+i);
        end
      else
        if(~iscellstr(var_names))
          error('Drake:NonlinearProgramWConstraintObjects:addDecisionVariable:var_names should be a cell of strings');
        end
      end
      obj.num_vars = obj.num_vars+num_new_vars;
      obj.x_lb = [obj.x_lb;-inf(num_new_vars,1)];
      obj.x_ub = [obj.x_ub;inf(num_new_vars,1)];
      if(~isempty(obj.Aeq))
        obj.Aeq = [obj.Aeq zeros(length(obj.beq),num_new_vars)];
      end
      if(~isempty(obj.Ain))
        obj.Ain = [obj.Ain zeros(length(obj.bin),num_new_vars)];
      end
      obj.x_name = [obj.x_name;var_names];
    end
    
    function obj = replaceCost(obj,cost,cost_idx,xind)
      % replace the cost_idx'th cost in the original problem with a new cost
      % @param cost     -- A Constraint object, currently accepts NonlinearConstraint and
      % LinearConstraint
      % @param cost_idx -- The index of the original cost to be replaced
      % @param xind     -- Optional argument. x(xind) is the decision variables used in
      % evaluating the cost. Default value is (1:obj.num_vars)
      if(nargin<4)
        xind = {(1:obj.num_vars)'};
      end
      if ~iscell(xind)
        xind = {xind(:)};
      end
      obj.iFfun = [];
      obj.jFvar = [];
      num_cost = length(obj.cost);
      sizecheck(cost_idx,[1,1]);
      if(cost_idx>num_cost || cost_idx<1)
        error('Drake:NonlinearProgramWConstraint:replaceCost:cost_idx is out of range');
      end
      cost_tmp = obj.cost;
      cost_tmp{cost_idx} = cost;
      cost_xind_tmp = obj.cost_xind_cell;
      cost_xind_tmp{cost_idx} = xind;
      obj.cost = {};
      obj.cost_xind_cell = {};
      obj.cost_xind_stacked = {};
      for i = 1:num_cost
        obj = obj.addCost(cost_tmp{i},cost_xind_tmp{i});
      end
    end
    
    function obj = replaceBoundingBoxConstraint(obj,cnstr,cnstr_idx,xind)
      % replace the cnstr_idx'th BoundingBoxConstraint in obj.bb_cnstr with the new cnstr.
      % @param cnstr    -- A BoundingBoxConstraint object
      % @param cnstr_idx  -- THe index of the replaced BoundingBoxConstraint in the
      % obj.bb_cnstr cell
      % @param xind      Optional argument. x(xind) is the decision variables used in
      % evaluating the constraint. Default value is (1:obj.num_vars) 
      if(nargin < 4)
        xind = (1:obj.num_vars)';
      end
      xind = xind(:);
      obj.x_lb = -inf(obj.num_vars,1);
      obj.x_ub = inf(obj.num_vars,1);
      num_bbcon = length(obj.bbcon);
      sizecheck(cnstr_idx,[1,1]);
      if(cnstr_idx>num_bbcon || cnstr_idx <1)
        error('Drake:NonlinearProgramWConstraint:replaceBoundingBoxConstraint:cnstr_idx is out of range');
      end
      bbcon_tmp = obj.bbcon;
      bbcon_xind_tmp = obj.bbcon_xind;
      bbcon_tmp{cnstr_idx} = cnstr;
      bbcon_xind_tmp{cnstr_idx} = xind;
      obj.bbcon = {};
      obj.bbcon_xind = {};
      for i = 1:length(obj.bbcon)
        obj = obj.addBoundingBoxConstraint(bbcon_tmp{i},bbcon_xind_tmp{i});
      end
    end
    
    function [obj,ind] = addSharedDataFunction(obj,user_fun,xind)
      % Adds the specified shared data function to be evaluated within each iteration of the program     
      % @param user_fun -- The function to be evaluated, where
      %   shared_data{ind} = user_fun(x(xind));
      % @param xind      -- Optional argument. The x(xind) is the decision variables used
      %   in evaluating the cnstr. Default value is (1:obj.num_vars)
      % @return ind -- the shared data index
      if(nargin<3)
        xind = {(1:obj.num_vars)'};
      end
      if ~iscell(xind)
        xind = {xind(:)};
      end
      obj.shared_data_functions{end+1} = FunctionWrapper(user_fun);
      obj.shared_data_xind_cell{end+1} = xind;
      ind = obj.getNumSharedDataFunctions();
    end
    
    function n = getNumSharedDataFunctions(obj)
      n = length(obj.shared_data_functions);
    end
    
    function data = evaluateSharedDataFunctions(obj,x)
      % Evaluate all shared data functions and return the data object
      nData = length(obj.shared_data_functions);
      data = cell(nData,1);
      for i=1:nData
        args = getArgumentArray(obj,x,obj.shared_data_xind_cell{i});
        data{i} = obj.shared_data_functions{i}.eval(args{:});
      end
    end
    
    function obj = setVarBounds(obj,x_lb,x_ub)
      error('Call addBoundingBoxConstraint instead');
    end
    
    function obj = setObjectiveGradientSparsity(obj,jGvar)
      error('Call addCost instead, it encodes the sparsity');
    end
    
    function obj = setNonlinearInequalityConstraintsGradientSparsity(obj,iGfun,jGvar)
      error('addNonlinearConstraint encodes the sparsity already');
    end
    
    function obj = setNonlinearEqualityConstraintsGradientSparsity(obj,iGfun,jGvar)
      error('addNonlinearConstraint encodes the sparsity already');
    end
  end
end<|MERGE_RESOLUTION|>--- conflicted
+++ resolved
@@ -129,29 +129,13 @@
       end
     end
     
-<<<<<<< HEAD
-    function obj = addNonlinearConstraint(obj,cnstr,xind,cnstr_name)
-=======
     function obj = addNonlinearConstraint(obj,cnstr,xind, data_ind)
->>>>>>> 25b00112
       % add a NonlinearConstraint to the object, change the constraint evalation of the
       % program. 
       % @param cnstr     -- A NonlinearConstraint object
       % @param xind      -- Optional argument. The x(xind) is the decision variables used
       % in evaluating the cnstr. Default value is (1:obj.num_vars)
-<<<<<<< HEAD
-      % @param cnstr_name  -- An optional argument. A cell of strings. cnstr_name{i} is
-      % the name of the i'th constraint. If not given, the cnstr.name will be used instead
-      if(nargin<4)
-        cnstr_name = cnstr.name;
-      else
-        if(~iscellstr(cnstr_name))
-          error('Drake:NonlinearProgramWConstraintObjects:cnstr_name should be a cell of strings');
-        end
-      end
-=======
       % @param data_ind  -- Optional argument. shared_data{data_ind} are the data objects used
->>>>>>> 25b00112
       if(nargin<3)
         xind = {(1:obj.num_vars)'};
       end
