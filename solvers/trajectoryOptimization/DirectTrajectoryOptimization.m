--- conflicted
+++ resolved
@@ -153,35 +153,6 @@
       obj = obj.addManagedStateConstraint(ConstraintManager([],[],constraint),time_index);
     end
     
-<<<<<<< HEAD
-    function obj = addStateConstraint(obj,constraint,time_index)
-      % Add a constraint that is a function of the state at the
-      % specified time or times.
-      % @param constraint  a NonlinearConstraint or ConstraintManager object
-      % @param time_index   a cell array of time indices
-      %   ex1., time_index = {1, 2, 3} means the constraint is applied
-      %   individually to knot points 1, 2, and 3
-      %   ex2,. time_index = {[1 2], [3 4]} means the constraint is applied to knot
-      %   points 1 and 2 together (taking the combined state as an argument)
-      %   and 3 and 4 together.
-      %
-      
-      if isa(constraint,'BoundingBoxConstraint')
-        obj = addBoundingBoxStateConstraint(obj,constraint,time_index);
-      elseif isa(constraint,'LinearConstraint')
-        obj = addLinearStateConstraint(obj,constraint,time_index);
-      elseif isa(constrain,'NonlinearConstraint')
-        obj = addNonlinearStateConstraint(obj,constraint,time_index);
-      elseif isa(constraint,'ConstraintManager')
-        obj = addManagedStateConstraint(obj,ConstraintManager,time_index);
-      else
-        error('Drake:DirectTrajectoryOptimization:UnsupportedStateConstraint','Unsupported state constraint type');
-      end
-    end
-    
-    % Solve the nonlinear program and return resulting trajectory
-=======
->>>>>>> 92238fb8
     function [xtraj,utraj,z,F,info] = solveTraj(obj,t_init,traj_init)
       % Solve the nonlinear program and return resulting trajectory
       z0 = obj.getInitialVars(t_init,traj_init);
