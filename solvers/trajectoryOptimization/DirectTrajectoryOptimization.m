--- conflicted
+++ resolved
@@ -87,17 +87,10 @@
       control_limit = BoundingBoxConstraint(repmat(plant.umin,N,1),repmat(plant.umax,N,1));
       obj = obj.addConstraint(control_limit,obj.u_inds(:));
       
-<<<<<<< HEAD
-      % add joint limits as bounding box constraints
-%       [joint_lb,joint_ub] = plant.getJointLimits();
-%       joint_limit = BoundingBoxConstraint(repmat(joint_lb,N,1),repmat(joint_ub,N,1));
-%       obj = obj.addBoundingBoxConstraint(joint_limit,reshape(obj.x_inds(1:plant.getNumPositions,:),[],1));
-=======
       % add state limits as bounding box constraints
       [state_lb,state_ub] = plant.getStateLimits();
       state_limit = BoundingBoxConstraint(repmat(state_lb,N,1),repmat(state_ub,N,1));
       obj = obj.addConstraint(state_limit,obj.x_inds(:));
->>>>>>> 8a601d41
     end
     
     function obj = addStateConstraint(obj,constraint,time_index)
