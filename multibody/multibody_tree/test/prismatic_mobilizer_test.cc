--- conflicted
+++ resolved
@@ -160,20 +160,12 @@
   // Compute N.
   MatrixX<double> N(1, 1);
   slider_->CalcNMatrix(*mbt_context_, &N);
-<<<<<<< HEAD
-  EXPECT_NEAR(N(0, 0), 1.0, kTolerance);
-=======
   EXPECT_EQ(N(0, 0), 1.0);
->>>>>>> 2cfd9b1e
 
   // Compute Nplus.
   MatrixX<double> Nplus(1, 1);
   slider_->CalcNplusMatrix(*mbt_context_, &Nplus);
-<<<<<<< HEAD
-  EXPECT_NEAR(Nplus(0, 0), 1.0, kTolerance);
-=======
   EXPECT_EQ(Nplus(0, 0), 1.0);
->>>>>>> 2cfd9b1e
 }
 
 }  // namespace
