--- conflicted
+++ resolved
@@ -99,21 +99,13 @@
 template <typename T>
 void RevoluteMobilizer<T>::DoCalcNMatrix(
     const MultibodyTreeContext<T>&, EigenPtr<MatrixX<T>> N) const {
-<<<<<<< HEAD
-  N->setIdentity(kNv, kNq);
-=======
   (*N)(0, 0) = 1.0;
->>>>>>> 2cfd9b1e
 }
 
 template <typename T>
 void RevoluteMobilizer<T>::DoCalcNplusMatrix(
       const MultibodyTreeContext<T>&, EigenPtr<MatrixX<T>> Nplus) const {
-<<<<<<< HEAD
-  Nplus->setIdentity(kNv, kNq);
-=======
   (*Nplus)(0, 0) = 1.0;
->>>>>>> 2cfd9b1e
 }
 
 template <typename T>
