#include "drake/multibody/multibody_tree/quaternion_floating_mobilizer.h"

#include <memory>

#include "drake/common/eigen_autodiff_types.h"
#include "drake/common/eigen_types.h"
#include "drake/math/quaternion.h"
#include "drake/math/rigid_transform.h"
#include "drake/multibody/multibody_tree/multibody_tree.h"

namespace drake {
namespace multibody {

template <typename T>
Quaternion<T> QuaternionFloatingMobilizer<T>::get_quaternion(
    const systems::Context<T>& context) const {
  const MultibodyTreeContext<T>& mbt_context =
      this->GetMultibodyTreeContextOrThrow(context);
  const auto q = this->get_positions(mbt_context);
  DRAKE_ASSERT(q.size() == kNq);
  // Note: In the context we store the quaternion's components first, followed
  // by the position vector components. The quaternion components are stored as
  // a plain vector in the order: (qs, qv₁, qv₂, qv₃), where qs corresponds to
  // the "scalar" component of the quaternion and qv corresponds to the "vector"
  // component.
  // Eigen::Quaternion's constructor takes the scalar component first followed
  // by the vector components.
  return Quaternion<T>(q[0], q[1], q[2], q[3]);
}

template <typename T>
Vector3<T> QuaternionFloatingMobilizer<T>::get_position(
    const systems::Context<T>& context) const {
  const MultibodyTreeContext<T>& mbt_context =
      this->GetMultibodyTreeContextOrThrow(context);
  const auto q = this->get_positions(mbt_context);
  DRAKE_ASSERT(q.size() == kNq);
  // Note: In the context we store the quaternion's components first (q₀ to q₃),
  // followed by the position vector components (q₄ to q₆).
  return Vector3<T>(q[4], q[5], q[6]);
}

template <typename T>
const QuaternionFloatingMobilizer<T>&
QuaternionFloatingMobilizer<T>::set_quaternion(
    systems::Context<T>* context, const Quaternion<T>& q_FM) const {
  DRAKE_DEMAND(context != nullptr);
  set_quaternion(*context, q_FM, &context->get_mutable_state());
  return *this;
}

template <typename T>
const QuaternionFloatingMobilizer<T>&
QuaternionFloatingMobilizer<T>::set_quaternion(
    const systems::Context<T>& context, const Quaternion<T>& q_FM,
    systems::State<T>* state) const {
  DRAKE_DEMAND(state != nullptr);
  auto q = this->get_mutable_positions(context, state);
  DRAKE_ASSERT(q.size() == kNq);
  // Note: see storage order notes in get_quaternion().
  q[0] = q_FM.w();
  q.template segment<3>(1) = q_FM.vec();
  return *this;
}

template <typename T>
const QuaternionFloatingMobilizer<T>&
QuaternionFloatingMobilizer<T>::set_position(
    systems::Context<T>* context, const Vector3<T>& p_FM) const {
  DRAKE_DEMAND(context != nullptr);
  set_position(*context, p_FM, &context->get_mutable_state());
  return *this;
}

template <typename T>
const QuaternionFloatingMobilizer<T>&
QuaternionFloatingMobilizer<T>::set_position(
    const systems::Context<T>& context, const Vector3<T>& p_FM,
    systems::State<T>* state) const {
  DRAKE_DEMAND(state != nullptr);
  auto q = this->get_mutable_positions(context, state);
  DRAKE_ASSERT(q.size() == kNq);
  // Note: see storage order notes in get_position().
  q.template tail<3>() = p_FM;
  return *this;
}

template <typename T>
const QuaternionFloatingMobilizer<T>&
QuaternionFloatingMobilizer<T>::SetFromRotationMatrix(
    systems::Context<T>* context, const Matrix3<T>& R_FM) const {
  MultibodyTreeContext<T>& mbt_context =
      this->GetMutableMultibodyTreeContextOrThrow(context);
  auto q = this->get_mutable_positions(&mbt_context);
  DRAKE_ASSERT(q.size() == kNq);
  const Vector4<T> v4 = math::RotationMatrix<T>::ToQuaternionAsVector4(R_FM);
  // Note: The storage order documented in get_quaternion() is consistent with
  // the order below, q[0] is the "scalar" part and q[1:3] is the "vector" part.
  q.template head<4>() = v4;
  return *this;
}

template <typename T>
Vector3<T> QuaternionFloatingMobilizer<T>::get_angular_velocity(
    const systems::Context<T> &context) const {
  const MultibodyTreeContext<T>& mbt_context =
      this->GetMultibodyTreeContextOrThrow(context);
  // Note: we store the components of the angular velocity w_FM first, followed
  // by the components of the position vector v_FM.
  return this->get_velocities(mbt_context).template head<3>();
}

template <typename T>
const QuaternionFloatingMobilizer<T>&
QuaternionFloatingMobilizer<T>::set_angular_velocity(
    systems::Context<T>* context, const Vector3<T>& w_FM) const {
  return set_angular_velocity(*context, w_FM, &context->get_mutable_state());
}

template <typename T>
const QuaternionFloatingMobilizer<T>&
QuaternionFloatingMobilizer<T>::set_angular_velocity(
    const systems::Context<T>& context, const Vector3<T>& w_FM,
    systems::State<T>* state) const {
  // Note: See storage order notes in get_angular_velocity().
  auto v = this->get_mutable_velocities(context, state);
  DRAKE_ASSERT(v.size() == kNv);
  v.template head<3>() = w_FM;
  return *this;
}

template <typename T>
Vector3<T> QuaternionFloatingMobilizer<T>::get_translational_velocity(
    const systems::Context<T> &context) const {
  const MultibodyTreeContext<T>& mbt_context =
      this->GetMultibodyTreeContextOrThrow(context);
  // Note: we store the components of the angular velocity w_FM first, followed
  // by the components of the position vector v_FM.
  return this->get_velocities(mbt_context).template tail<3>();
}

template <typename T>
const QuaternionFloatingMobilizer<T>&
QuaternionFloatingMobilizer<T>::set_translational_velocity(
    systems::Context<T>* context, const Vector3<T>& v_FM) const {
  return set_translational_velocity(
      *context, v_FM, &context->get_mutable_state());
}

template <typename T>
const QuaternionFloatingMobilizer<T>&
QuaternionFloatingMobilizer<T>::set_translational_velocity(
    const systems::Context<T>& context, const Vector3<T>& v_FM,
    systems::State<T>* state) const {
  auto v = this->get_mutable_velocities(context, state);
  DRAKE_ASSERT(v.size() == kNv);
  // Note: See storage order notes in get_translational_velocity().
  v.template tail<3>() = v_FM;
  return *this;
}

template <typename T>
void QuaternionFloatingMobilizer<T>::set_zero_state(
    const systems::Context<T>& context, systems::State<T>* state) const {
  set_quaternion(context, Quaternion<T>::Identity(), state);
  set_position(context, Vector3<T>::Zero(), state);
  set_angular_velocity(context, Vector3<T>::Zero(), state);
  set_translational_velocity(context, Vector3<T>::Zero(), state);
}

template <typename T>
Isometry3<T> QuaternionFloatingMobilizer<T>::CalcAcrossMobilizerTransform(
    const MultibodyTreeContext<T>& context) const {
  const auto& q = this->get_positions(context);
  DRAKE_ASSERT(q.size() == kNq);

  // The first 4 elements in q contain a quaternion, ordered as w, x, y, z.
  // The last 3 elements in q contain position from Fo to Mo.
  const Vector4<T> wxyz(q.template head<4>());
  const Vector3<T> p_FM = q.template tail<3>();  // position from Fo to Mo.
  Eigen::Quaternion<T> quaternion_FM(wxyz(0), wxyz(1), wxyz(2), wxyz(3));
  const math::RigidTransform<T> X_FM(quaternion_FM, p_FM);
  return X_FM.GetAsIsometry3();
}

template <typename T>
SpatialVelocity<T>
QuaternionFloatingMobilizer<T>::CalcAcrossMobilizerSpatialVelocity(
    const MultibodyTreeContext<T>&,
    const Eigen::Ref<const VectorX<T>>& v) const {
  DRAKE_ASSERT(v.size() == kNv);
  return SpatialVelocity<T>(v.template head<3>(),   // w_FM
                            v.template tail<3>());  // v_FM
}

template <typename T>
SpatialAcceleration<T>
QuaternionFloatingMobilizer<T>::CalcAcrossMobilizerSpatialAcceleration(
    const MultibodyTreeContext<T>&,
    const Eigen::Ref<const VectorX<T>>& vdot) const {
  DRAKE_ASSERT(vdot.size() == kNv);
  const auto& alpha_FM = vdot.template head<3>();
  const auto& a_FM = vdot.template tail<3>();
  return SpatialAcceleration<T>(alpha_FM, a_FM);
}

template <typename T>
void QuaternionFloatingMobilizer<T>::ProjectSpatialForce(
    const MultibodyTreeContext<T>&,
    const SpatialForce<T>& F_Mo_F,
    Eigen::Ref<VectorX<T>> tau) const {
  DRAKE_ASSERT(tau.size() == kNv);
  tau = F_Mo_F.get_coeffs();
}

template <typename T>
Eigen::Matrix<T, 4, 3> QuaternionFloatingMobilizer<T>::CalcLMatrix(
    const Quaternion<T>& q_FM) {
  // This L matrix helps us compute both N(q) and N⁺(q) since it turns out that:
  //   N(q) = L(q_FM/2)
  // and:
  //   N⁺(q) = L(2 q_FM)ᵀ
  // See Eqs. 5 and 6 in Section 9.2 of Paul's book
  // [Mitiguy (August 7) 2017, §9.2], for the time derivative of the vector
  // component of the quaternion (Euler parameters). Notice however here we use
  // qs and qv for the "scalar" and "vector" components of the quaternion q_FM,
  // respectively, while Mitiguy uses ε₀ and ε (in bold), respectively.
  // This mobilizer is parameterized by the angular velocity w_FM, i.e. time
  // derivatives of the vector component of the quaternion are taken in the F
  // frame. If you are confused by this, notice that the vector component of a
  // quaternion IS a vector, and therefore you must specify in what frame time
  // derivatives are taken.
  //
  // Notice this is equivalent to:
  // Dt_F(q) = 1/2 * w_FM⋅q_FM, where ⋅ denotes the "quaternion product" and
  // both the vector component qv_FM of q_FM and w_FM are expressed in frame F.
  // Dt_F(q) is short for [Dt_F(q)]_F.
  // The expression above can be written as:
  // Dt_F(q) = 1/2 * (-w_FM.dot(qv_F); qs * w_FM + w_FM.cross(qv_F))
  //         = 1/2 * (-w_FM.dot(qv_F); qs * w_FM - qv_F.cross(w_FM))
  //         = 1/2 * (-w_FM.dot(qv_F); (qs * Id - [qv_F]x) * w_FM)
  //         = L(q_FM/2) * w_FM
  // That is:
  //        |         -qv_Fᵀ    |
  // L(q) = | qs * Id - [qv_F]x |

  const T qs = q_FM.w();             // The scalar component.
  const Vector3<T> qv = q_FM.vec();  // The vector component.
  const Vector3<T> mqv = -qv;        // minus qv.

  // NOTE: the rows of this matrix are in an order consistent with the order
  // in which we store the quaternion in the state, with the scalar component
  // first followed by the vector component.
  return (Eigen::Matrix<T, 4, 3>() <<
      mqv.transpose(),
      qs, qv.z(), mqv.y(),
      mqv.z(), qs, qv.x(),
      qv.y(), mqv.x(), qs).finished();
}

template <typename T>
Eigen::Matrix<T, 4, 3>
QuaternionFloatingMobilizer<T>::AngularVelocityToQuaternionRateMatrix(
    const Quaternion<T>& q_FM) {
  // With L given by CalcLMatrix we have:
  // N(q) = L(q_FM/2)
  return CalcLMatrix(
      {q_FM.w() / 2.0, q_FM.x() / 2.0, q_FM.y() / 2.0, q_FM.z() / 2.0});
}

template <typename T>
Eigen::Matrix<T, 3, 4>
QuaternionFloatingMobilizer<T>::QuaternionRateToAngularVelocityMatrix(
    const Quaternion<T>& q_FM) {
  // With L given by CalcLMatrix we have:
  // N⁺(q) = L(2 q_FM)ᵀ
  return CalcLMatrix(
          {2.0 * q_FM.w(), 2.0 * q_FM.x(), 2.0 * q_FM.y(), 2.0 * q_FM.z()}).
          transpose();
}

template <typename T>
void QuaternionFloatingMobilizer<T>::DoCalcNMatrix(
    const MultibodyTreeContext<T>& context, EigenPtr<MatrixX<T>> N) const {
<<<<<<< HEAD
  N->setZero();
  N->template block<4, 3>(0, 0) =
      AngularVelocityToQuaternionRateMatrix(get_quaternion(context));
=======
  // Upper-left block
  N->template block<4, 3>(0, 0) =
      AngularVelocityToQuaternionRateMatrix(get_quaternion(context));
  // Upper-right block
  N->template block<4, 3>(0, 3).setZero();
  // Lower-left block
  N->template block<3, 3>(4, 0).setZero();
  // Lower-right block
>>>>>>> 2cfd9b1e
  N->template block<3, 3>(4, 3).setIdentity();
}

template <typename T>
void QuaternionFloatingMobilizer<T>::DoCalcNplusMatrix(
    const MultibodyTreeContext<T>& context, EigenPtr<MatrixX<T>> Nplus) const {
<<<<<<< HEAD
  Nplus->setZero();
  Nplus->template block<3, 4>(0, 0) =
      QuaternionRateToAngularVelocityMatrix(get_quaternion(context));
=======
  // Upper-left block
  Nplus->template block<3, 4>(0, 0) =
      QuaternionRateToAngularVelocityMatrix(get_quaternion(context));
  // Upper-right block
  Nplus->template block<3, 3>(0, 4).setZero();
  // Lower-left block
  Nplus->template block<3, 4>(3, 0).setZero();
  // Lower-right block
>>>>>>> 2cfd9b1e
  Nplus->template block<3, 3>(3, 4).setIdentity();
}

template <typename T>
void QuaternionFloatingMobilizer<T>::MapVelocityToQDot(
    const MultibodyTreeContext<T>& context,
    const Eigen::Ref<const VectorX<T>>& v,
    EigenPtr<VectorX<T>> qdot) const {
  DRAKE_ASSERT(v.size() == kNv);
  DRAKE_ASSERT(qdot != nullptr);
  DRAKE_ASSERT(qdot->size() == kNq);
  const Quaternion<T> q_FM = get_quaternion(context);
  // Angular component, q̇_WB = N(q)⋅w_WB:
  qdot->template head<4>() =
      AngularVelocityToQuaternionRateMatrix(q_FM) * v.template head<3>();
  // Translational component, ṗ_WB = v_WB:
  qdot->template tail<3>() = v.template tail<3>();
}

template <typename T>
void QuaternionFloatingMobilizer<T>::MapQDotToVelocity(
    const MultibodyTreeContext<T>& context,
    const Eigen::Ref<const VectorX<T>>& qdot,
    EigenPtr<VectorX<T>> v) const {
  DRAKE_ASSERT(qdot.size() == kNq);
  DRAKE_ASSERT(v != nullptr);
  DRAKE_ASSERT(v->size() == kNv);
  const Quaternion<T> q_FM = get_quaternion(context);
  // Angular component, w_WB = N⁺(q)⋅q̇_WB:
  v->template head<3>() =
      QuaternionRateToAngularVelocityMatrix(q_FM) * qdot.template head<4>();
  // Translational component, v_WB = ṗ_WB:
  v->template tail<3>() = qdot.template tail<3>();
}

template <typename T>
template <typename ToScalar>
std::unique_ptr<Mobilizer<ToScalar>>
QuaternionFloatingMobilizer<T>::TemplatedDoCloneToScalar(
    const MultibodyTree<ToScalar>& tree_clone) const {
  const Frame<ToScalar>& inboard_frame_clone =
      tree_clone.get_variant(this->inboard_frame());
  const Frame<ToScalar>& outboard_frame_clone =
      tree_clone.get_variant(this->outboard_frame());
  return std::make_unique<QuaternionFloatingMobilizer<ToScalar>>(
      inboard_frame_clone, outboard_frame_clone);
}

template <typename T>
std::unique_ptr<Mobilizer<double>>
QuaternionFloatingMobilizer<T>::DoCloneToScalar(
    const MultibodyTree<double>& tree_clone) const {
  return TemplatedDoCloneToScalar(tree_clone);
}

template <typename T>
std::unique_ptr<Mobilizer<AutoDiffXd>>
QuaternionFloatingMobilizer<T>::DoCloneToScalar(
    const MultibodyTree<AutoDiffXd>& tree_clone) const {
  return TemplatedDoCloneToScalar(tree_clone);
}

// Explicitly instantiates on the most common scalar types.
template class QuaternionFloatingMobilizer<double>;
template class QuaternionFloatingMobilizer<AutoDiffXd>;

}  // namespace multibody
}  // namespace drake<|MERGE_RESOLUTION|>--- conflicted
+++ resolved
@@ -282,11 +282,6 @@
 template <typename T>
 void QuaternionFloatingMobilizer<T>::DoCalcNMatrix(
     const MultibodyTreeContext<T>& context, EigenPtr<MatrixX<T>> N) const {
-<<<<<<< HEAD
-  N->setZero();
-  N->template block<4, 3>(0, 0) =
-      AngularVelocityToQuaternionRateMatrix(get_quaternion(context));
-=======
   // Upper-left block
   N->template block<4, 3>(0, 0) =
       AngularVelocityToQuaternionRateMatrix(get_quaternion(context));
@@ -295,18 +290,12 @@
   // Lower-left block
   N->template block<3, 3>(4, 0).setZero();
   // Lower-right block
->>>>>>> 2cfd9b1e
   N->template block<3, 3>(4, 3).setIdentity();
 }
 
 template <typename T>
 void QuaternionFloatingMobilizer<T>::DoCalcNplusMatrix(
     const MultibodyTreeContext<T>& context, EigenPtr<MatrixX<T>> Nplus) const {
-<<<<<<< HEAD
-  Nplus->setZero();
-  Nplus->template block<3, 4>(0, 0) =
-      QuaternionRateToAngularVelocityMatrix(get_quaternion(context));
-=======
   // Upper-left block
   Nplus->template block<3, 4>(0, 0) =
       QuaternionRateToAngularVelocityMatrix(get_quaternion(context));
@@ -315,7 +304,6 @@
   // Lower-left block
   Nplus->template block<3, 4>(3, 0).setZero();
   // Lower-right block
->>>>>>> 2cfd9b1e
   Nplus->template block<3, 3>(3, 4).setIdentity();
 }
 
