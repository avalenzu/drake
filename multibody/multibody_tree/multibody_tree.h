#pragma once

#include <algorithm>
#include <iterator>
#include <memory>
#include <string>
#include <tuple>
#include <type_traits>
#include <unordered_map>
#include <utility>
#include <vector>

#include "drake/common/autodiff.h"
#include "drake/common/drake_copyable.h"
#include "drake/common/drake_deprecated.h"
#include "drake/common/drake_optional.h"
#include "drake/common/pointer_cast.h"
#include "drake/multibody/multibody_tree/acceleration_kinematics_cache.h"
#include "drake/multibody/multibody_tree/body.h"
#include "drake/multibody/multibody_tree/body_node.h"
#include "drake/multibody/multibody_tree/force_element.h"
#include "drake/multibody/multibody_tree/frame.h"
#include "drake/multibody/multibody_tree/joint_actuator.h"
#include "drake/multibody/multibody_tree/joints/joint.h"
#include "drake/multibody/multibody_tree/mobilizer.h"
#include "drake/multibody/multibody_tree/model_instance.h"
#include "drake/multibody/multibody_tree/multibody_forces.h"
#include "drake/multibody/multibody_tree/multibody_tree_context.h"
#include "drake/multibody/multibody_tree/multibody_tree_system.h"
#include "drake/multibody/multibody_tree/multibody_tree_topology.h"
#include "drake/multibody/multibody_tree/position_kinematics_cache.h"
#include "drake/multibody/multibody_tree/quaternion_floating_mobilizer.h"
#include "drake/multibody/multibody_tree/uniform_gravity_field_element.h"
#include "drake/multibody/multibody_tree/velocity_kinematics_cache.h"
#include "drake/systems/framework/context.h"

namespace drake {
namespace multibody {

/// @cond
// Helper macro to throw an exception within methods that should not be called
// post-finalize.
#define DRAKE_MBT_THROW_IF_FINALIZED() ThrowIfFinalized(__func__)

// Helper macro to throw an exception within methods that should not be called
// pre-finalize.
#define DRAKE_MBT_THROW_IF_NOT_FINALIZED() ThrowIfNotFinalized(__func__)
/// @endcond

/// %MultibodyTree provides a representation for a physical system consisting of
/// a collection of interconnected rigid and deformable bodies. As such, it owns
/// and manages each of the elements that belong to this physical system.
/// Multibody dynamics elements include bodies, joints, force elements and
/// constraints.
///
/// @tparam T The scalar type. Must be a valid Eigen scalar.
///
/// Instantiated templates for the following kinds of T's are provided:
///
/// - double
/// - AutoDiffXd
///
/// They are already available to link against in the containing library.
/// No other values for T are currently supported.
template <typename T>
class MultibodyTree {
 public:
  DRAKE_NO_COPY_NO_MOVE_NO_ASSIGN(MultibodyTree)

  /// Creates a MultibodyTree containing only a **world** body.
  MultibodyTree();

  /// @name Methods to add new MultibodyTree elements.
  ///
  /// To create a %MultibodyTree users will add multibody elements like bodies,
  /// joints, force elements, constraints, etc, using one of these methods.
  /// Once a user is done adding multibody elements, the Finalize() method
  /// **must** be called before invoking any %MultibodyTree method.
  /// See Finalize() for details.
  /// @{
  // TODO(amcastro-tri): add at least one example of a method that requires a
  // valid topology in this documentation.
  // See this Reviewable comment:
  // https://reviewable.io/reviews/robotlocomotion/drake/5583#-KgGqGisnX9uMuYDkHpx

  /// Takes ownership of `body` and adds it to `this` %MultibodyTree. Returns a
  /// constant reference to the body just added, which will remain valid for the
  /// lifetime of `this` %MultibodyTree.
  ///
  /// Example of usage:
  /// @code
  ///   MultibodyTree<T> model;
  ///   // ... Code to define spatial_inertia, a SpatialInertia<T> object ...
  ///   const RigidBody<T>& body =
  ///       model.AddBody(std::make_unique<RigidBody<T>>(spatial_inertia));
  /// @endcode
  ///
  /// @throws std::logic_error if `body` is a nullptr.
  /// @throws std::logic_error if Finalize() was already called on `this` tree.
  ///
  /// @param[in] body A unique pointer to a body to add to `this`
  ///                 %MultibodyTree. The body class must be specialized on the
  ///                 same scalar type T as this %MultibodyTree.
  /// @returns A constant reference of type `BodyType` to the created body.
  ///          This reference which will remain valid for the lifetime of `this`
  ///          %MultibodyTree.
  ///
  /// @tparam BodyType The type of the specific sub-class of Body to add. The
  ///                  template needs to be specialized on the same scalar type
  ///                  T of this %MultibodyTree.
  template <template<typename Scalar> class BodyType>
  const BodyType<T>& AddBody(std::unique_ptr<BodyType<T>> body) {
    static_assert(std::is_convertible<BodyType<T>*, Body<T>*>::value,
                  "BodyType must be a sub-class of Body<T>.");
    if (topology_is_valid()) {
      throw std::logic_error("This MultibodyTree is finalized already. "
                             "Therefore adding more bodies is not allowed. "
                             "See documentation for Finalize() for details.");
    }
    if (body == nullptr) {
      throw std::logic_error("Input body is a nullptr.");
    }
    BodyIndex body_index(0);
    FrameIndex body_frame_index(0);
    std::tie(body_index, body_frame_index) = topology_.add_body();
    // These tests MUST be performed BEFORE frames_.push_back() and
    // owned_bodies_.push_back() below. Do not move them around!
    DRAKE_DEMAND(body_index == num_bodies());
    DRAKE_DEMAND(body_frame_index == num_frames());
    DRAKE_DEMAND(body->model_instance().is_valid());

    // TODO(amcastro-tri): consider not depending on setting this pointer at
    // all. Consider also removing MultibodyTreeElement altogether.
    body->set_parent_tree(this, body_index);
    // MultibodyTree can access selected private methods in Body through its
    // BodyAttorney.
    // - Register body frame.
    Frame<T>* body_frame =
        &internal::BodyAttorney<T>::get_mutable_body_frame(body.get());
    body_frame->set_parent_tree(this, body_frame_index);
    DRAKE_ASSERT(body_frame->name() == body->name());
    frame_name_to_index_.insert({body_frame->name(), body_frame_index});
    frames_.push_back(body_frame);
    // - Register body.
    BodyType<T>* raw_body_ptr = body.get();
    body_name_to_index_.insert({body->name(), body->index()});
    owned_bodies_.push_back(std::move(body));
    return *raw_body_ptr;
  }

  /// Constructs a new body with type `BodyType` with the given `args`, and adds
  /// it to `this` %MultibodyTree, which retains ownership. The `BodyType` will
  /// be specialized on the scalar type T of this %MultibodyTree.
  ///
  /// Example of usage:
  /// @code
  ///   MultibodyTree<T> model;
  ///   // ... Code to define spatial_inertia, a SpatialInertia<T> object ...
  ///   // Notice RigidBody is a template on a scalar type.
  ///   const RigidBody<T>& body = model.AddBody<RigidBody>(spatial_inertia);
  /// @endcode
  ///
  /// Note that for dependent names you must use the template keyword (say for
  /// instance you have a MultibodyTree<T> member within your custom class):
  ///
  /// @code
  ///   MultibodyTree<T> model;
  ///   auto body = model.template AddBody<RigidBody>(Args...);
  /// @endcode
  ///
  /// @throws std::logic_error if Finalize() was already called on `this` tree.
  ///
  /// @param[in] args The arguments needed to construct a valid Body of type
  ///                 `BodyType`. `BodyType` must provide a public constructor
  ///                 that takes these arguments.
  /// @returns A constant reference of type `BodyType` to the created body.
  ///          This reference which will remain valid for the lifetime of `this`
  ///          %MultibodyTree.
  ///
  /// @tparam BodyType A template for the type of Body to construct. The
  ///                  template will be specialized on the scalar type T of this
  ///                  %MultibodyTree.
  template<template<typename Scalar> class BodyType, typename... Args>
  const BodyType<T>& AddBody(Args&&... args) {
    static_assert(std::is_convertible<BodyType<T>*, Body<T>*>::value,
                  "BodyType must be a sub-class of Body<T>.");
    return AddBody(std::make_unique<BodyType<T>>(std::forward<Args>(args)...));
  }

  /// Creates a rigid body with the provided name, model instance, and spatial
  /// inertia.  This method returns a constant reference to the body just added,
  /// which will remain valid for the lifetime of `this` %MultibodyTree.
  ///
  /// Example of usage:
  /// @code
  ///   MultibodyTree<T> model;
  ///   // ... Code to define spatial_inertia, a SpatialInertia<T> object ...
  ///   ModelInstanceIndex model_instance = model.AddModelInstance("instance");
  ///   const RigidBody<T>& body =
  ///     model.AddRigidBody("BodyName", model_instance, spatial_inertia);
  /// @endcode
  ///
  /// @param[in] name
  ///   A string that identifies the new body to be added to `this` model. A
  ///   std::runtime_error is thrown if a body named `name` already is part of
  ///   @p model_instance. See HasBodyNamed(), Body::name().
  /// @param[in] model_instance
  ///   A model instance index which this body is part of.
  /// @param[in] M_BBo_B
  ///   The SpatialInertia of the new rigid body to be added to `this` model,
  ///   computed about the body frame origin `Bo` and expressed in the body
  ///   frame B.
  /// @returns A constant reference to the new RigidBody just added, which will
  ///          remain valid for the lifetime of `this` %MultibodyTree.
  /// @throws std::logic_error if a body named `name` already exists in this
  ///         model instance.
  /// @throws std::logic_error if the model instance does not exist.
  const RigidBody<T>& AddRigidBody(
      const std::string& name, ModelInstanceIndex model_instance,
      const SpatialInertia<double>& M_BBo_B) {
    if (model_instance >= num_model_instances()) {
      throw std::logic_error("Invalid model instance specified.");
    }

    if (HasBodyNamed(name, model_instance)) {
      throw std::logic_error(
          "Model instance '" + instance_index_to_name_.at(model_instance) +
          "' already contains a body named '" + name + "'. " +
          "Body names must be unique within a given model.");
    }

    const RigidBody<T>& body =
        this->template AddBody<RigidBody>(name, model_instance, M_BBo_B);
    return body;
  }

  /// Creates a rigid body with the provided name, model instance, and spatial
  /// inertia.  The newly created body will be placed in the default model
  /// instance.  This method returns a constant reference to the body just
  /// added, which will remain valid for the lifetime of `this` %MultibodyTree.
  ///
  /// Example of usage:
  /// @code
  ///   MultibodyTree<T> model;
  ///   // ... Code to define spatial_inertia, a SpatialInertia<T> object ...
  ///   const RigidBody<T>& body =
  ///     model.AddRigidBody("BodyName", spatial_inertia);
  /// @endcode
  ///
  /// @param[in] name
  ///   A string that identifies the new body to be added to `this` model. A
  ///   std::runtime_error is thrown if a body named `name` already is part of
  ///   the model in the default model instance. See HasBodyNamed(),
  ///   Body::name().
  /// @param[in] M_BBo_B
  ///   The SpatialInertia of the new rigid body to be added to `this` model,
  ///   computed about the body frame origin `Bo` and expressed in the body
  ///   frame B.
  /// @returns A constant reference to the new RigidBody just added, which will
  ///          remain valid for the lifetime of `this` %MultibodyTree.
  /// @throws std::logic_error if a body named `name` already exists.
  /// @throws std::logic_error if additional model instances have been created
  ///                          beyond the world and default instances.
  const RigidBody<T>& AddRigidBody(
      const std::string& name, const SpatialInertia<double>& M_BBo_B) {
    if (num_model_instances() != 2) {
      throw std::logic_error(
          "This model has more model instances than the default.  Please "
          "call AddRigidBody with an explicit model instance.");
    }

    return AddRigidBody(name, default_model_instance(), M_BBo_B);
  }

  /// Takes ownership of `frame` and adds it to `this` %MultibodyTree. Returns
  /// a constant reference to the frame just added, which will remain valid for
  /// the lifetime of `this` %MultibodyTree.
  ///
  /// Example of usage:
  /// @code
  ///   MultibodyTree<T> model;
  ///   // ... Define body and X_BF ...
  ///   const FixedOffsetFrame<T>& frame =
  ///       model.AddFrame(std::make_unique<FixedOffsetFrame<T>>(body, X_BF));
  /// @endcode
  ///
  /// @throws std::logic_error if `frame` is a nullptr.
  /// @throws std::logic_error if Finalize() was already called on `this` tree.
  ///
  /// @param[in] frame A unique pointer to a frame to be added to `this`
  ///                  %MultibodyTree. The frame class must be specialized on
  ///                  the same scalar type T as this %MultibodyTree.
  /// @returns A constant reference of type `FrameType` to the created frame.
  ///          This reference which will remain valid for the lifetime of `this`
  ///          %MultibodyTree.
  ///
  /// @tparam FrameType The type of the specific sub-class of Frame to add. The
  ///                   template needs to be specialized on the same scalar type
  ///                   T of this %MultibodyTree.
  template <template<typename Scalar> class FrameType>
  const FrameType<T>& AddFrame(std::unique_ptr<FrameType<T>> frame) {
    static_assert(std::is_convertible<FrameType<T>*, Frame<T>*>::value,
                  "FrameType must be a sub-class of Frame<T>.");
    if (topology_is_valid()) {
      throw std::logic_error("This MultibodyTree is finalized already. "
                             "Therefore adding more frames is not allowed. "
                             "See documentation for Finalize() for details.");
    }
    if (frame == nullptr) {
      throw std::logic_error("Input frame is a nullptr.");
    }
    FrameIndex frame_index = topology_.add_frame(frame->body().index());
    // This test MUST be performed BEFORE frames_.push_back() and
    // owned_frames_.push_back() below. Do not move it around!
    DRAKE_DEMAND(frame_index == num_frames());
    DRAKE_DEMAND(frame->model_instance().is_valid());

    // TODO(amcastro-tri): consider not depending on setting this pointer at
    // all. Consider also removing MultibodyTreeElement altogether.
    frame->set_parent_tree(this, frame_index);
    FrameType<T>* raw_frame_ptr = frame.get();
    frames_.push_back(raw_frame_ptr);
    frame_name_to_index_.insert(std::make_pair(frame->name(), frame_index));
    owned_frames_.push_back(std::move(frame));
    return *raw_frame_ptr;
  }

  /// Constructs a new frame with type `FrameType` with the given `args`, and
  /// adds it to `this` %MultibodyTree, which retains ownership. The `FrameType`
  /// will be specialized on the scalar type T of this %MultibodyTree.
  ///
  /// Example of usage:
  /// @code
  ///   MultibodyTree<T> model;
  ///   // ... Define body and X_BF ...
  ///   // Notice FixedOffsetFrame is a template an a scalar type.
  ///   const FixedOffsetFrame<T>& frame =
  ///       model.AddFrame<FixedOffsetFrame>(body, X_BF);
  /// @endcode
  ///
  /// Note that for dependent names you must use the template keyword (say for
  /// instance you have a MultibodyTree<T> member within your custom class):
  ///
  /// @code
  ///   MultibodyTree<T> model;
  ///   // ... Define body and X_BF ...
  ///   const auto& frame =
  ///       model.template AddFrame<FixedOffsetFrame>(body, X_BF);
  /// @endcode
  ///
  /// @throws std::logic_error if Finalize() was already called on `this` tree.
  ///
  /// @param[in] args The arguments needed to construct a valid Frame of type
  ///                 `FrameType`. `FrameType` must provide a public constructor
  ///                 that takes these arguments.
  /// @returns A constant reference of type `FrameType` to the created frame.
  ///          This reference which will remain valid for the lifetime of `this`
  ///          %MultibodyTree.
  ///
  /// @tparam FrameType A template for the type of Frame to construct. The
  ///                   template will be specialized on the scalar type T of
  ///                   this %MultibodyTree.
  template<template<typename Scalar> class FrameType, typename... Args>
  const FrameType<T>& AddFrame(Args&&... args) {
    static_assert(std::is_convertible<FrameType<T>*, Frame<T>*>::value,
                  "FrameType must be a sub-class of Frame<T>.");
    return AddFrame(
        std::make_unique<FrameType<T>>(std::forward<Args>(args)...));
  }

  /// Takes ownership of `mobilizer` and adds it to `this` %MultibodyTree.
  /// Returns a constant reference to the mobilizer just added, which will
  /// remain valid for the lifetime of `this` %MultibodyTree.
  ///
  /// Example of usage:
  /// @code
  ///   MultibodyTree<T> model;
  ///   // ... Code to define inboard and outboard frames by calling
  ///   // MultibodyTree::AddFrame() ...
  ///   const RevoluteMobilizer<T>& pin =
  ///     model.AddMobilizer(std::make_unique<RevoluteMobilizer<T>>(
  ///       inboard_frame, outboard_frame,
  ///       Vector3d::UnitZ() /*revolute axis*/));
  /// @endcode
  ///
  /// A %Mobilizer effectively connects the two bodies to which the inboard and
  /// outboard frames belong.
  ///
  /// @throws std::logic_error if `mobilizer` is a nullptr.
  /// @throws std::logic_error if Finalize() was already called on `this` tree.
  /// @throws std::runtime_error if the new mobilizer attempts to connect a
  /// frame with itself.
  /// @throws std::runtime_error if attempting to connect two bodies with more
  /// than one mobilizer between them.
  ///
  /// @param[in] mobilizer A unique pointer to a mobilizer to add to `this`
  ///                      %MultibodyTree. The mobilizer class must be
  ///                      specialized on the same scalar type T as this
  ///                      %MultibodyTree. Notice this is a requirement of this
  ///                      method's signature and therefore an input mobilzer
  ///                      specialized on a different scalar type than that of
  ///                      this %MultibodyTree's T will fail to compile.
  /// @returns A constant reference of type `MobilizerType` to the created
  ///          mobilizer. This reference which will remain valid for the
  ///          lifetime of `this` %MultibodyTree.
  ///
  /// @tparam MobilizerType The type of the specific sub-class of Mobilizer to
  ///                       add. The template needs to be specialized on the
  ///                       same scalar type T of this %MultibodyTree.
  template <template<typename Scalar> class MobilizerType>
  const MobilizerType<T>& AddMobilizer(
      std::unique_ptr<MobilizerType<T>> mobilizer) {
    static_assert(std::is_convertible<MobilizerType<T>*, Mobilizer<T>*>::value,
                  "MobilizerType must be a sub-class of mobilizer<T>.");
    if (topology_is_valid()) {
      throw std::logic_error("This MultibodyTree is finalized already. "
                             "Therefore adding more mobilizers is not allowed. "
                             "See documentation for Finalize() for details.");
    }
    if (mobilizer == nullptr) {
      throw std::logic_error("Input mobilizer is a nullptr.");
    }
    // Verifies that the inboard/outboard frames provided by the user do belong
    // to this tree. This is a pathological case, but in theory nothing
    // (but this test) stops a user from adding frames to a tree1 and attempting
    // later to define mobilizers between those frames in a second tree2.
    mobilizer->inboard_frame().HasThisParentTreeOrThrow(this);
    mobilizer->outboard_frame().HasThisParentTreeOrThrow(this);
    const int num_positions = mobilizer->num_positions();
    const int num_velocities = mobilizer->num_velocities();
    MobilizerIndex mobilizer_index = topology_.add_mobilizer(
        mobilizer->inboard_frame().index(),
        mobilizer->outboard_frame().index(),
        num_positions, num_velocities);

    // This DRAKE_ASSERT MUST be performed BEFORE owned_mobilizers_.push_back()
    // below. Do not move it around!
    DRAKE_ASSERT(mobilizer_index == num_mobilizers());

    // TODO(sammy-tri) This effectively means that there's no way to
    // programmatically add mobilizers from outside of MultibodyTree
    // itself with multiple model instances.  I'm not convinced that
    // this is a problem.
    if (!mobilizer->model_instance().is_valid()) {
      mobilizer->set_model_instance(default_model_instance());
    }

    // TODO(amcastro-tri): consider not depending on setting this pointer at
    // all. Consider also removing MultibodyTreeElement altogether.
    mobilizer->set_parent_tree(this, mobilizer_index);

    MobilizerType<T>* raw_mobilizer_ptr = mobilizer.get();
    owned_mobilizers_.push_back(std::move(mobilizer));
    return *raw_mobilizer_ptr;
  }

  /// Constructs a new mobilizer with type `MobilizerType` with the given
  /// `args`, and adds it to `this` %MultibodyTree, which retains ownership.
  /// The `MobilizerType` will be specialized on the scalar type T of this
  /// %MultibodyTree.
  ///
  /// Example of usage:
  /// @code
  ///   MultibodyTree<T> model;
  ///   // ... Code to define inboard and outboard frames by calling
  ///   // MultibodyTree::AddFrame() ...
  ///   // Notice RevoluteMobilizer is a template an a scalar type.
  ///   const RevoluteMobilizer<T>& pin =
  ///     model.template AddMobilizer<RevoluteMobilizer>(
  ///       inboard_frame, outboard_frame,
  ///       Vector3d::UnitZ() /*revolute axis*/);
  /// @endcode
  ///
  /// Note that for dependent names _only_ you must use the template keyword
  /// (say for instance you have a MultibodyTree<T> member within your custom
  /// class).
  ///
  /// @throws std::logic_error if Finalize() was already called on `this` tree.
  /// @throws std::runtime_error if the new mobilizer attempts to connect a
  /// frame with itself.
  /// @throws std::runtime_error if attempting to connect two bodies with more
  /// than one mobilizer between them.
  ///
  /// @param[in] args The arguments needed to construct a valid Mobilizer of
  ///                 type `MobilizerType`. `MobilizerType` must provide a
  ///                 public constructor that takes these arguments.
  /// @returns A constant reference of type `MobilizerType` to the created
  ///          mobilizer. This reference which will remain valid for the
  ///          lifetime of `this` %MultibodyTree.
  ///
  /// @tparam MobilizerType A template for the type of Mobilizer to construct.
  ///                       The template will be specialized on the scalar type
  ///                       T of `this` %MultibodyTree.
  template<template<typename Scalar> class MobilizerType, typename... Args>
  const MobilizerType<T>& AddMobilizer(Args&&... args) {
    static_assert(std::is_base_of<Mobilizer<T>, MobilizerType<T>>::value,
                  "MobilizerType must be a sub-class of Mobilizer<T>.");
    return AddMobilizer(
        std::make_unique<MobilizerType<T>>(std::forward<Args>(args)...));
  }

  /// Creates and adds to `this` %MultibodyTree (which retains ownership) a new
  /// `ForceElement` member with the specific type `ForceElementType`. The
  /// arguments to this method `args` are forwarded to `ForceElementType`'s
  /// constructor.
  ///
  /// The newly created `ForceElementType` object will be specialized on the
  /// scalar type T of this %MultibodyTree.
  template <template<typename Scalar> class ForceElementType>
  const ForceElementType<T>& AddForceElement(
      std::unique_ptr<ForceElementType<T>> force_element) {
    static_assert(
        std::is_convertible<ForceElementType<T>*, ForceElement<T>*>::value,
        "ForceElementType<T> must be a sub-class of ForceElement<T>.");
    if (topology_is_valid()) {
      throw std::logic_error(
          "This MultibodyTree is finalized already. Therefore adding more "
          "force elements is not allowed. "
          "See documentation for Finalize() for details.");
    }
    if (force_element == nullptr) {
      throw std::logic_error("Input force element is a nullptr.");
    }
    ForceElementIndex force_element_index = topology_.add_force_element();
    // This test MUST be performed BEFORE owned_force_elements_.push_back()
    // below. Do not move it around!
    DRAKE_DEMAND(force_element_index == num_force_elements());
    DRAKE_DEMAND(force_element->model_instance().is_valid());
    force_element->set_parent_tree(this, force_element_index);

    ForceElementType<T>* raw_force_element_ptr = force_element.get();
    owned_force_elements_.push_back(std::move(force_element));
    return *raw_force_element_ptr;
  }

  /// Adds a new force element model of type `ForceElementType` to `this`
  /// %MultibodyTree.  The arguments to this method `args` are forwarded to
  /// `ForceElementType`'s constructor.
  /// @param[in] args
  ///   Zero or more parameters provided to the constructor of the new force
  ///   element. It must be the case that
  ///   `JointType<T>(args)` is a valid constructor.
  /// @tparam ForceElementType
  ///   The type of the ForceElement to add.
  ///   This method can only be called once for elements of type
  ///   UniformGravityFieldElement. That is, gravity can only be specified once
  ///   and std::runtime_error is thrown if the model already contains a gravity
  ///   field element.
  /// @returns A constant reference to the new ForceElement just added, of type
  ///   `ForceElementType<T>` specialized on the scalar type T of `this`
  ///   %MultibodyTree. It will remain valid for the lifetime of `this`
  ///   %MultibodyTree.
  /// @see The ForceElement class's documentation for further details on how a
  /// force element is defined.
  /// @throws std::exception if gravity was already added to the model.
  template<template<typename Scalar> class ForceElementType, typename... Args>
#ifdef DRAKE_DOXYGEN_CXX
  const ForceElementType<T>&
#else
  typename std::enable_if<!std::is_same<
      ForceElementType<T>,
      UniformGravityFieldElement<T>>::value, const ForceElementType<T>&>::type
#endif
  AddForceElement(Args&&... args) {
    static_assert(std::is_base_of<ForceElement<T>, ForceElementType<T>>::value,
        "ForceElementType<T> must be a sub-class of "
            "ForceElement<T>.");
    return AddForceElement(
        std::make_unique<ForceElementType<T>>(std::forward<Args>(args)...));
  }

  // SFINAE overload for ForceElementType = UniformGravityFieldElement.
  // This allow us to keep track of the gravity field parameters.
  template<template<typename Scalar> class ForceElementType, typename... Args>
  typename std::enable_if<std::is_same<
      ForceElementType<T>,
      UniformGravityFieldElement<T>>::value, const ForceElementType<T>&>::type
  AddForceElement(Args&&... args) {
    if (gravity_field_.has_value()) {
      throw std::runtime_error(
          "This model already contains a gravity field element. "
          "Only one gravity field element is allowed per model.");
    }
    // We save the force element so that we can grant users access to it for
    // gravity field specific queries.
    gravity_field_ = &AddForceElement(
        std::make_unique<ForceElementType<T>>(std::forward<Args>(args)...));
    return *gravity_field_.value();
  }

  /// This method adds a Joint of type `JointType` between the frames specified
  /// by the joint.
  ///
  /// @param[in] joint
  ///   Joint to be added.
  /// @tparam JointType
  ///   The type of the new joint to add, which must be a subclass of Joint<T>.
  /// @returns A const lvalue reference to the added joint.
  ///
  /// @see The Joint class's documentation for further details on how a Joint
  /// is defined, or the semi-emplace `AddJoint<>` overload below.
  template <template<typename Scalar> class JointType>
  const JointType<T>& AddJoint(
      std::unique_ptr<JointType<T>> joint) {
    static_assert(std::is_convertible<JointType<T>*, Joint<T>*>::value,
                  "JointType must be a sub-class of Joint<T>.");

    if (HasJointNamed(joint->name(), joint->model_instance())) {
      throw std::logic_error(
          "Model instance '" +
              instance_index_to_name_.at(joint->model_instance()) +
              "' already contains a joint named '" + joint->name() + "'. " +
              "Joint names must be unique within a given model.");
    }

    if (topology_is_valid()) {
      throw std::logic_error("This MultibodyTree is finalized already. "
                             "Therefore adding more joints is not allowed. "
                             "See documentation for Finalize() for details.");
    }
    if (joint == nullptr) {
      throw std::logic_error("Input joint is a nullptr.");
    }
    const JointIndex joint_index(owned_joints_.size());
    joint->set_parent_tree(this, joint_index);
    JointType<T>* raw_joint_ptr = joint.get();
    joint_name_to_index_.insert({joint->name(), joint->index()});
    owned_joints_.push_back(std::move(joint));
    return *raw_joint_ptr;
  }

  /// This method helps to create a Joint of type `JointType` between two
  /// bodies.
  /// The two bodies connected by this Joint object are referred to as the
  /// _parent_ and _child_ bodies. Although the terms _parent_ and _child_ are
  /// sometimes used synonymously to describe the relationship between inboard
  /// and outboard bodies in multibody models, this usage is wholly unrelated
  /// and implies nothing about the inboard-outboard relationship between the
  /// bodies.
  /// As explained in the Joint class's documentation, in Drake we define a
  /// frame F attached to the parent body P with pose `X_PF` and a frame M
  /// attached to the child body B with pose `X_BM`. This method helps create
  /// a joint between two bodies with fixed poses `X_PF` and `X_BM`.
  /// Refer to the Joint class's documentation for more details.
  ///
  /// The arguments to this method `args` are forwarded to `JointType`'s
  /// constructor. The newly created `JointType` object will be specialized on
  /// the scalar type T of this %MultibodyTree.
  ///
  /// @param[in] name
  ///   The name of the joint.
  /// @param[in] parent
  ///   The parent body connected by the new joint.
  /// @param[in] X_PF
  ///   The fixed pose of frame F attached to the parent body, measured in
  ///   the frame P of that body. `X_PF` is an optional parameter; empty curly
  ///   braces `{}` imply that frame F **is** the same body frame P. If instead
  ///   your intention is to make a frame F with pose `X_PF`, provide
  ///   `Isometry3<double>::Identity()` as your input.
  /// @param[in] child
  ///   The child body connected by the new joint.
  /// @param[in] X_BM
  ///   The fixed pose of frame M attached to the child body, measured in
  ///   the frame B of that body. `X_BM` is an optional parameter; empty curly
  ///   braces `{}` imply that frame M **is** the same body frame B. If instead
  ///   your intention is to make a frame F with pose `X_PF`, provide
  ///   `Isometry3<double>::Identity()` as your input.
  /// @tparam JointType
  ///   The type of the new joint to add, which must be a subclass of Joint<T>.
  /// @returns A constant reference to the new joint just added, of type
  ///   `JointType<T>` specialized on the scalar type T of `this`
  ///   %MultibodyTree. It will remain valid for the lifetime of `this`
  ///   %MultibodyTree.
  ///
  /// Example of usage:
  /// @code
  ///   MultibodyTree<T> model;
  ///   // ... Code to define a parent body P and a child body B.
  ///   const Body<double>& parent_body =
  ///     model.AddBody<RigidBody>(SpatialInertia<double>(...));
  ///   const Body<double>& child_body =
  ///     model.AddBody<RigidBody>(SpatialInertia<double>(...));
  ///   // Define the pose X_BM of a frame M rigidly atached to child body B.
  ///   const RevoluteJoint<double>& elbow =
  ///     model.AddJoint<RevoluteJoint>(
  ///       "Elbow",                /* joint name */
  ///       model.world_body(),     /* parent body */
  ///       {},                     /* frame F IS the parent body frame P */
  ///       pendulum,               /* child body, the pendulum */
  ///       X_BM,                   /* pose of frame M in the body frame B */
  ///       Vector3d::UnitZ());     /* revolute axis in this case */
  /// @endcode
  ///
  /// @throws std::exception if `this` model already contains a joint with the
  /// given `name`.
  /// See HasJointNamed(), Joint::name().
  ///
  /// @see The Joint class's documentation for further details on how a Joint
  /// is defined.
  template<template<typename> class JointType, typename... Args>
  const JointType<T>& AddJoint(
      const std::string& name,
      const Body<T>& parent, const optional<Isometry3<double>>& X_PF,
      const Body<T>& child, const optional<Isometry3<double>>& X_BM,
      Args&&... args) {
    static_assert(std::is_base_of<Joint<T>, JointType<T>>::value,
                  "JointType<T> must be a sub-class of Joint<T>.");

    const Frame<T>* frame_on_parent;
    if (X_PF) {
      frame_on_parent = &this->AddFrame<FixedOffsetFrame>(parent, *X_PF);
    } else {
      frame_on_parent = &parent.body_frame();
    }

    const Frame<T>* frame_on_child;
    if (X_BM) {
      frame_on_child = &this->AddFrame<FixedOffsetFrame>(child, *X_BM);
    } else {
      frame_on_child = &child.body_frame();
    }

    const JointType<T>& joint = AddJoint(
        std::make_unique<JointType<T>>(
            name,
            *frame_on_parent, *frame_on_child,
            std::forward<Args>(args)...));
    return joint;
  }

  /// Creates and adds a JointActuator model for an actuator acting on a given
  /// `joint`.
  /// This method returns a constant reference to the actuator just added, which
  /// will remain valid for the lifetime of `this` %MultibodyTree.
  ///
  /// @param[in] name
  ///   A string that identifies the new actuator to be added to `this`
  ///   model. An exception is thrown if an actuator with the same name
  ///   already exists in the same model instance as @p joint. See
  ///   HasJointActuatorNamed().
  /// @param[in] joint
  ///   The Joint to be actuated by the new JointActuator.
  /// @returns A constant reference to the new JointActuator just added, which
  /// will remain valid for the lifetime of `this` %MultibodyTree.
  /// @throws std::exception if `this` model already contains a joint actuator
  /// with the given `name`. See HasJointActuatorNamed(),
  /// JointActuator::get_name().
  // TODO(amcastro-tri): consider adding sugar method to declare an actuated
  // joint with a single call. Maybe MBT::AddActuatedJoint() or the like.
  const JointActuator<T>& AddJointActuator(
      const std::string& name, const Joint<T>& joint) {
    if (HasJointActuatorNamed(name, joint.model_instance())) {
      throw std::logic_error(
          "Model instance '" +
          instance_index_to_name_.at(joint.model_instance()) +
          "' already contains a joint actuator named '" + name + "'. " +
          "Joint actuator names must be unique within a given model.");
    }

    if (topology_is_valid()) {
      throw std::logic_error("This MultibodyTree is finalized already. "
                             "Therefore adding more actuators is not allowed. "
                             "See documentation for Finalize() for details.");
    }

    const JointActuatorIndex actuator_index =
        topology_.add_joint_actuator(joint.num_velocities());
    owned_actuators_.push_back(std::make_unique<JointActuator<T>>(name, joint));
    JointActuator<T>* actuator = owned_actuators_.back().get();
    actuator->set_parent_tree(this, actuator_index);
    actuator_name_to_index_.insert(std::make_pair(name, actuator_index));
    return *actuator;
  }

  /// Creates a new model instance.  Returns the index for a new model
  /// instance (as there is no concrete object beyond the index).
  ///
  /// @param[in] name
  ///   A string that uniquely identifies the new instance to be added to `this`
  ///   model. An exception is thrown if an instance with the same name
  ///   already exists in the model. See HasModelInstanceNamed().
  /// @throws std::logic_error if Finalize() was already called on `this` tree.
  ModelInstanceIndex AddModelInstance(const std::string& name) {
    if (HasModelInstanceNamed(name)) {
      throw std::logic_error(
          "This model already contains a model instance named '" + name +
          "'. Model instance names must be unique within a given model.");
    }

    if (topology_is_valid()) {
      throw std::logic_error("This MultibodyTree is finalized already. "
                             "Therefore adding more model instances is not "
                             "allowed. See documentation for Finalize() for "
                             "details.");
    }
    const ModelInstanceIndex index(num_model_instances());
    instance_name_to_index_[name] = index;
    instance_index_to_name_[index] = name;
    return index;
  }

  /// @}
  // Closes Doxygen section "Methods to add new MultibodyTree elements."

  /// Returns the number of Frame objects in the MultibodyTree.
  /// Frames include body frames associated with each of the bodies in
  /// the %MultibodyTree including the _world_ body. Therefore the minimum
  /// number of frames in a %MultibodyTree is one.
  int num_frames() const {
    return static_cast<int>(frames_.size());
  }

  /// Returns the number of bodies in the %MultibodyTree including the *world*
  /// body. Therefore the minimum number of bodies in a MultibodyTree is one.
  int num_bodies() const { return static_cast<int>(owned_bodies_.size()); }

  /// Returns the number of joints added with AddJoint() to the %MultibodyTree.
  int num_joints() const { return static_cast<int>(owned_joints_.size()); }

  /// Returns the number of actuators in the model.
  /// @see AddJointActuator().
  int num_actuators() const {
    return static_cast<int>(owned_actuators_.size());
  }

  /// Returns the number of mobilizers in the %MultibodyTree. Since the world
  /// has no Mobilizer, the number of mobilizers equals the number of bodies
  /// minus one, i.e. num_mobilizers() returns num_bodies() - 1.
  // TODO(amcastro-tri): Consider adding a WorldMobilizer (0-dofs) for the world
  // body. This could be useful to query for reaction forces of the entire
  // model.
  int num_mobilizers() const {
    return static_cast<int>(owned_mobilizers_.size());
  }

  /// Returns the number of ForceElement objects in the MultibodyTree.
  int num_force_elements() const {
    return static_cast<int>(owned_force_elements_.size());
  }

  /// Returns the number of model instances in the MultibodyTree.
  int num_model_instances() const {
    return static_cast<int>(instance_name_to_index_.size());
  }

  /// Returns the number of generalized positions of the model.
  int num_positions() const {
    return topology_.num_positions();
  }

  /// Returns the number of generalized positions in a specific model instance.
  int num_positions(ModelInstanceIndex model_instance) const {
    DRAKE_MBT_THROW_IF_NOT_FINALIZED();
    return model_instances_.at(model_instance)->num_positions();
  }

  /// Returns the number of generalized velocities of the model.
  int num_velocities() const {
    return topology_.num_velocities();
  }

  /// Returns the number of generalized velocities in a specific model instance.
  int num_velocities(ModelInstanceIndex model_instance) const {
    DRAKE_MBT_THROW_IF_NOT_FINALIZED();
    return model_instances_.at(model_instance)->num_velocities();
  }

  /// Returns the total size of the state vector in the model.
  int num_states() const {
    return topology_.num_states();
  }

  /// Returns the total size of the state vector in a specific model instance.
  int num_states(ModelInstanceIndex model_instance) const {
    DRAKE_MBT_THROW_IF_NOT_FINALIZED();
    return model_instances_.at(model_instance)->num_positions() +
        model_instances_.at(model_instance)->num_velocities();
  }

  /// Returns the total number of Joint degrees of freedom actuated by the set
  /// of JointActuator elements added to `this` model.
  int num_actuated_dofs() const {
    return topology_.num_actuated_dofs();
  }

  /// Returns the total number of Joint degrees of freedom actuated by the set
  /// of JointActuator elements added to a specific model instance.
  int num_actuated_dofs(ModelInstanceIndex model_instance) const {
    DRAKE_MBT_THROW_IF_NOT_FINALIZED();
    return model_instances_.at(model_instance)->num_actuated_dofs();
  }

  /// Returns the height of the tree data structure of `this` %MultibodyTree.
  /// That is, the number of bodies in the longest kinematic path between the
  /// world and any other leaf body. For a model that only contains the _world_
  /// body, the height of the tree is one.
  /// Kinematic paths are created by Mobilizer objects connecting a chain of
  /// frames. Therefore, this method does not count kinematic cycles, which
  /// could only be considered in the model using constraints.
  int tree_height() const {
    return topology_.tree_height();
  }

  /// Returns a constant reference to the *world* body.
  const RigidBody<T>& world_body() const {
    // world_body_ is set in the constructor. So this assert is here only to
    // verify future constructors do not mess that up.
    DRAKE_ASSERT(world_body_ != nullptr);
    return *world_body_;
  }

  /// Returns a constant reference to the *world* frame.
  const BodyFrame<T>& world_frame() const {
    return owned_bodies_[world_index()]->body_frame();
  }

  /// Returns a constant reference to the body with unique index `body_index`.
  /// @throws std::exception if `body_index` does not correspond to a body in
  /// this multibody tree.
  const Body<T>& get_body(BodyIndex body_index) const {
    DRAKE_THROW_UNLESS(body_index < num_bodies());
    return *owned_bodies_[body_index];
  }

  /// Returns a constant reference to the joint with unique index `joint_index`.
  /// @throws std::runtime_error when `joint_index` does not correspond to a
  /// joint in this multibody tree.
  const Joint<T>& get_joint(JointIndex joint_index) const {
    DRAKE_THROW_UNLESS(joint_index < num_joints());
    return *owned_joints_[joint_index];
  }

  /// Returns a constant reference to the joint actuator with unique index
  /// `actuator_index`.
  /// @throws std::exception if `actuator_index` does not correspond to a joint
  /// actuator in this multibody tree.
  const JointActuator<T>& get_joint_actuator(
      JointActuatorIndex actuator_index) const {
    DRAKE_THROW_UNLESS(actuator_index < num_actuators());
    return *owned_actuators_[actuator_index];
  }

  /// Returns a constant reference to the frame with unique index `frame_index`.
  /// @throws std::exception if `frame_index` does not correspond to a frame in
  /// `this` multibody tree.
  const Frame<T>& get_frame(FrameIndex frame_index) const {
    DRAKE_THROW_UNLESS(frame_index < num_frames());
    return *frames_[frame_index];
  }

  /// Returns a constant reference to the mobilizer with unique index
  /// `mobilizer_index`.
  /// @throws std::runtime_error when `mobilizer_index` does not correspond to a
  /// mobilizer in this multibody tree.
  const Mobilizer<T>& get_mobilizer(MobilizerIndex mobilizer_index) const {
    DRAKE_THROW_UNLESS(mobilizer_index < num_mobilizers());
    return *owned_mobilizers_[mobilizer_index];
  }

  /// Returns the name of a model_instance.
  /// @throws std::logic_error when `model_instance` does not correspond to a
  /// model in this multibody tree.
  const std::string& GetModelInstanceName(
      ModelInstanceIndex model_instance) const {
    const auto it = instance_index_to_name_.find(model_instance);
    if (it == instance_index_to_name_.end()) {
      throw std::logic_error("There is no model instance id " +
                             std::to_string(model_instance) +
                             " in the model.");
    }
    return it->second;
  }

  /// @name Querying for multibody elements by name
  /// These methods allow a user to query whether a given multibody element is
  /// part of `this` model. These queries can be performed at any time during
  /// the lifetime of a %MultibodyTree model, i.e. there is no restriction on
  /// whether they must be called before or after Finalize(). That is, these
  /// queries can be performed while new multibody elements are being added to
  /// the model.
  /// @{

  /// @returns `true` if a body named `name` was added to the model.
  /// @see AddRigidBody().
  ///
  /// @throws std::logic_error if the body name occurs in multiple model
  /// instances.
  bool HasBodyNamed(const std::string& name) const {
    const int count = body_name_to_index_.count(name);
    if (count > 1) {
      throw std::logic_error(
          "Body " + name + " appears in multiple model instances.");
    }
    return count > 0;
  }

  /// @returns `true` if a body named `name` was added to @p model_instance.
  /// @see AddRigidBody().
  ///
  /// @throws std::exception if @p model_instance is not valid for this model.
  bool HasBodyNamed(const std::string& name,
                    ModelInstanceIndex model_instance) const {
    DRAKE_THROW_UNLESS(model_instance < instance_name_to_index_.size());
    // Search linearly on the assumption that we won't often have lots of
    // bodies with the same name in different model instances.  If this turns
    // out to be incorrect we can switch to a different data structure.
    // N.B. Please sync with `HasFrameNamed`, `HasJointNamed`, and
    // `HasJointActuatorNamed` if you change or remove this comment.
    const auto range = body_name_to_index_.equal_range(name);
    for (auto it = range.first; it != range.second; ++it) {
      if (get_body(it->second).model_instance() == model_instance) {
        return true;
      }
    }
    return false;
  }

  /// @returns `true` if a frame named `name` was added to the model.
  /// @see AddFrame().
  ///
  /// @throws std::logic_error if the frame name occurs in multiple model
  /// instances.
  bool HasFrameNamed(const std::string& name) const {
    const int count = frame_name_to_index_.count(name);
    if (count > 1) {
      throw std::logic_error(
          "Frame " + name + " appears in multiple model instances.");
    }
    return count > 0;
  }

  /// @returns `true` if a frame named `name` was added to @p model_instance.
  /// @see AddFrame().
  ///
  /// @throws std::exception if @p model_instance is not valid for this model.
  bool HasFrameNamed(const std::string& name,
                     ModelInstanceIndex model_instance) const {
    DRAKE_THROW_UNLESS(model_instance < instance_name_to_index_.size());
    // See notes in `HasBodyNamed`.
    const auto range = frame_name_to_index_.equal_range(name);
    for (auto it = range.first; it != range.second; ++it) {
      if (get_frame(it->second).body().model_instance() == model_instance) {
        return true;
      }
    }
    return false;
  }

  /// @returns `true` if a joint named `name` was added to the model.
  /// @see AddJoint().
  ///
  /// @throws std::logic_error if the joint name occurs in multiple model
  /// instances.
  bool HasJointNamed(const std::string& name) const {
    const int count = joint_name_to_index_.count(name);
    if (count > 1) {
      throw std::logic_error(
          "Joint " + name + " appears in multiple model instances.");
    }
    return count > 0;
  }

  /// @returns `true` if a joint named `name` was added to @p model_instance.
  /// @see AddJoint().
  ///
  /// @throws std::exception if @p model_instance is not valid for this model.
  bool HasJointNamed(const std::string& name,
                     ModelInstanceIndex model_instance) const {
    DRAKE_THROW_UNLESS(model_instance < instance_name_to_index_.size());
    // See notes in `HasBodyNamed`.
    const auto range = joint_name_to_index_.equal_range(name);
    for (auto it = range.first; it != range.second; ++it) {
      if (get_joint(it->second).model_instance() == model_instance) {
        return true;
      }
    }
    return false;
  }

  /// @returns `true` if a joint actuator named `name` was added to the model.
  /// @see AddJointActuator().
  ///
  /// @throws std::logic_error if the actuator name occurs in multiple model
  /// instances.
  bool HasJointActuatorNamed(const std::string& name) const {
    const int count = actuator_name_to_index_.count(name);
    if (count > 1) {
      throw std::logic_error(
          "Joint actuator " + name + " appears in multiple model instances.");
    }
    return count > 0;
  }

  /// @returns `true` if a joint actuator named `name` was added to
  /// @p model_instance.
  /// @see AddJointActuator().
  ///
  /// @throws std::exception if @p model_instance is not valid for this model.
  bool HasJointActuatorNamed(const std::string& name,
                             ModelInstanceIndex model_instance) const {
    DRAKE_THROW_UNLESS(model_instance < instance_name_to_index_.size());
    const auto range = actuator_name_to_index_.equal_range(name);
    // See notes in `HasBodyNamed`.
    for (auto it = range.first; it != range.second; ++it) {
      if (get_joint_actuator(it->second).model_instance() == model_instance) {
        return true;
      }
    }
    return false;
  }

  /// @returns `true` if a model instance named `name` was added to the model.
  /// @see AddModelInstance().
  bool HasModelInstanceNamed(const std::string& name) const {
    return instance_name_to_index_.find(name) != instance_name_to_index_.end();
  }
  /// @}

  /// @name Retrieving multibody elements by name
  /// These methods allow a user to retrieve a reference to a multibody element
  /// by its name. A std::logic_error is thrown if there is no element with the
  /// requested name.
  ///
  /// These queries can be performed at any time during the lifetime of a
  /// %MultibodyTree model, i.e. there is no restriction on whether they must
  /// be called before or after Finalize(). This implies that these queries can
  /// be performed while new multibody elements are being added to the model.
  ///
  /// If the named element is present in more than one model instance and a
  /// model instance is not explicitly specified, std::logic_error is thrown.
  ///
  /// @{

  /// Returns a constant reference to a body that is identified by the
  /// string `name` in `this` model.
  /// @throws std::logic_error if there is no body with the requested name.
  /// @throws std::logic_error if the body name occurs in multiple model
  /// instances.
  /// @see HasBodyNamed() to query if there exists a body in `this` model with a
  /// given specified name.
  const Body<T>& GetBodyByName(const std::string& name) const {
    return get_body(
        GetElementIndex<BodyIndex>(name, "Body", body_name_to_index_));
  }

  /// Returns a constant reference to the body that is uniquely identified
  /// by the string `name` in @p model_instance.
  /// @throws std::logic_error if there is no body with the requested name.
  /// @throws std::runtime_error if @p model_instance is not valid for this
  ///         model.
  /// @see HasBodyNamed() to query if there exists a body in `this` model with a
  /// given specified name.
  const Body<T>& GetBodyByName(
      const std::string& name, ModelInstanceIndex model_instance) const {
    DRAKE_THROW_UNLESS(model_instance < instance_name_to_index_.size());
    const auto range = body_name_to_index_.equal_range(name);
    for (auto it = range.first; it != range.second; ++it) {
      const Body<T>& body = get_body(it->second);
      if (body.model_instance() == model_instance) {
        return body;
      }
    }
    throw std::logic_error(
        "There is no body named '" + name + "' in model instance '" +
        instance_index_to_name_.at(model_instance) + "'.");
  }

  /// Returns a constant reference to a frame that is identified by the
  /// string `name` in `this` model.
  /// @throws std::logic_error if there is no frame with the requested name.
  /// @throws std::logic_error if the frame name occurs in multiple model
  /// instances.
  /// @see HasFrameNamed() to query if there exists a body in `this` model with
  /// a given specified name.
  const Frame<T>& GetFrameByName(const std::string& name) const {
    return get_frame(
        GetElementIndex<FrameIndex>(name, "Frame", frame_name_to_index_));
  }

  /// Returns a constant reference to the frame that is uniquely identified
  /// by the string `name` in @p model_instance.
  /// @throws std::logic_error if there is no frame with the requested name.
  /// @throws std::runtime_error if @p model_instance is not valid for this
  ///         model.
  /// @see HasFrameNamed() to query if there exists a frame in `this` model with
  /// a given specified name.
  const Frame<T>& GetFrameByName(
      const std::string& name, ModelInstanceIndex model_instance) const {
    DRAKE_THROW_UNLESS(model_instance < instance_name_to_index_.size());
    const auto range = frame_name_to_index_.equal_range(name);
    for (auto it = range.first; it != range.second; ++it) {
      const Frame<T>& frame = get_frame(it->second);
      if (frame.model_instance() == model_instance) {
        return frame;
      }
    }
    throw std::logic_error(
        "There is no frame named '" + name + "' in model instance '" +
        instance_index_to_name_.at(model_instance) + "'.");
  }

  /// Returns a constant reference to a rigid body that is identified
  /// by the string `name` in `this` model.
  /// @throws std::logic_error if there is no body with the requested name.
  /// @throws std::logic_error if the body name occurs in multiple model
  /// instances.
  /// @throws std::logic_error if the requested body is not a RigidBody.
  /// @see HasBodyNamed() to query if there exists a body in `this` model with a
  /// given specified name.
  const RigidBody<T>& GetRigidBodyByName(const std::string& name) const {
    const RigidBody<T>* body =
        dynamic_cast<const RigidBody<T>*>(&GetBodyByName(name));
    if (body == nullptr) {
      throw std::logic_error("Body '" + name + "' is not a RigidBody.");
    }
    return *body;
  }

  /// Returns a constant reference to the rigid body that is uniquely identified
  /// by the string `name` in @p model_instance.
  /// @throws std::logic_error if there is no body with the requested name.
  /// @throws std::logic_error if the requested body is not a RigidBody.
  /// @throws std::runtime_error if @p model_instance is not valid for this
  ///         model.
  /// @see HasBodyNamed() to query if there exists a body in `this` model with a
  /// given specified name.
  const RigidBody<T>& GetRigidBodyByName(
      const std::string& name, ModelInstanceIndex model_instance) const {
    DRAKE_THROW_UNLESS(model_instance < instance_name_to_index_.size());
    const RigidBody<T>* body =
        dynamic_cast<const RigidBody<T>*>(&GetBodyByName(name, model_instance));
    if (body == nullptr) {
      throw std::logic_error(
          "Body '" + name + "' in model instance '" +
          instance_index_to_name_.at(model_instance)  +"' is not a RigidBody.");
    }
    return *body;
  }

  /// Returns a constant reference to a joint that is identified
  /// by the string `name` in `this` model.
  /// @throws std::logic_error if there is no joint with the requested name.
  /// @throws std::logic_error if the joint name occurs in multiple model
  /// instances.
  /// @see HasJointNamed() to query if there exists a joint in `this` model with
  /// a given specified name.
  const Joint<T>& GetJointByName(const std::string& name) const {
    return get_joint(
        GetElementIndex<JointIndex>(name, "Joint", joint_name_to_index_));
  }

  /// Returns a constant reference to the joint that is uniquely identified
  /// by the string `name` in @p model_instance.
  /// @throws std::logic_error if there is no joint with the requested name.
  /// @throws std::runtime_error if @p model_instance is not valid for this
  ///         model.
  /// @see HasJointNamed() to query if there exists a joint in `this` model with
  /// a given specified name.
  const Joint<T>& GetJointByName(
      const std::string& name, ModelInstanceIndex model_instance) const {
    DRAKE_THROW_UNLESS(model_instance < instance_name_to_index_.size());
    const auto range = joint_name_to_index_.equal_range(name);
    for (auto it = range.first; it != range.second; ++it) {
      const Joint<T>& joint = get_joint(it->second);
      if (joint.model_instance() == model_instance) {
        return joint;
      }
    }
    throw std::logic_error(
        "There is no joint named '" + name + "' in model instance '" +
        instance_index_to_name_.at(model_instance) + "'.");
  }

  /// A templated version of GetJointByName() to return a constant reference of
  /// the specified type `JointType` in place of the base Joint class. See
  /// GetJointByName() for details.
  /// @tparam JointType The specific type of the Joint to be retrieved. It must
  /// be a subclass of Joint.
  /// @throws std::logic_error if the named joint is not of type `JointType` or
  /// if there is no Joint with that name.
  /// @throws std::logic_error if the joint name occurs in multiple model
  /// instances.
  /// @see HasJointNamed() to query if there exists a joint in `this` model with
  /// a given specified name.
  template <template<typename> class JointType>
  const JointType<T>& GetJointByName(const std::string& name) const {
    static_assert(std::is_base_of<Joint<T>, JointType<T>>::value,
                  "JointType<T> must be a sub-class of Joint<T>.");
    const JointType<T>* joint =
        dynamic_cast<const JointType<T>*>(&GetJointByName(name));
    if (joint == nullptr) {
      throw std::logic_error("Joint '" + name + "' is not of type '" +
          NiceTypeName::Get<JointType<T>>() + "' but of type '" +
          NiceTypeName::Get(GetJointByName(name)) + "'.");
    }
    return *joint;
  }

  /// A templated version of GetJointByName() to return a constant reference of
  /// the specified type `JointType` in place of the base Joint class. See
  /// GetJointByName() for details.
  /// @tparam JointType The specific type of the Joint to be retrieved. It must
  /// be a subclass of Joint.
  /// @throws std::logic_error if the named joint is not of type `JointType` or
  /// @throws std::runtime_error if @p model_instance is not valid for this
  ///         model.
  /// if there is no Joint with that name.
  /// @see HasJointNamed() to query if there exists a joint in `this` model with
  /// a given specified name.
  template <template<typename> class JointType>
  const JointType<T>& GetJointByName(
      const std::string& name, ModelInstanceIndex model_instance) const {
    static_assert(std::is_base_of<Joint<T>, JointType<T>>::value,
                  "JointType<T> must be a sub-class of Joint<T>.");
    const JointType<T>* joint =
        dynamic_cast<const JointType<T>*>(
            &GetJointByName(name, model_instance));
    if (joint == nullptr) {
      throw std::logic_error(
          "Joint '" + name + "' in model instance " +
          instance_index_to_name_.at(model_instance) + " is not of type '" +
          NiceTypeName::Get<JointType<T>>() + "' but of type '" +
          NiceTypeName::Get(GetJointByName(name)) + "'.");
    }
    return *joint;
  }

  /// Returns a constant reference to an actuator that is identified
  /// by the string `name` in `this` model.
  /// @throws std::logic_error if there is no actuator with the requested name.
  /// @throws std::logic_error if the actuator name occurs in multiple model
  /// instances.
  /// @see HasJointActuatorNamed() to query if there exists an actuator in
  /// `this` model with a given specified name.
  const JointActuator<T>& GetJointActuatorByName(
      const std::string& name) const {
    return get_joint_actuator(
        GetElementIndex<JointActuatorIndex>(
            name, "Joint actuator", actuator_name_to_index_));
  }

  /// Returns a constant reference to the actuator that is uniquely identified
  /// by the string `name` in @p model_instance.
  /// @throws std::logic_error if there is no actuator with the requested name.
  /// @throws std::runtime_error if @p model_instance is not valid for this
  ///         model.
  /// @see HasJointActuatorNamed() to query if there exists an actuator in
  /// `this` model with a given specified name.
  const JointActuator<T>& GetJointActuatorByName(
      const std::string& name, ModelInstanceIndex model_instance) const {
    DRAKE_THROW_UNLESS(model_instance < instance_name_to_index_.size());
    const auto range = actuator_name_to_index_.equal_range(name);
    for (auto it = range.first; it != range.second; ++it) {
      const JointActuator<T>& actuator = get_joint_actuator(it->second);
      if (actuator.model_instance() == model_instance) {
        return actuator;
      }
    }
    throw std::logic_error(
        "There is no joint actuator named '" + name + "' in model instance '" +
        instance_index_to_name_.at(model_instance) + "'.");
  }

  /// Returns the index to the model instance that is uniquely identified
  /// by the string `name` in `this` model.
  /// @throws std::logic_error if there is no instance with the requested name.
  /// @see HasModelInstanceNamed() to query if there exists an instance in
  /// `this` model with a given specified name.
  ModelInstanceIndex GetModelInstanceByName(const std::string& name) const {
    const auto it = instance_name_to_index_.find(name);
    if (it == instance_name_to_index_.end()) {
      throw std::logic_error("There is no model instance named '" + name +
          "' in the model.");
    }
    return it->second;
  }
  /// @}

  /// Returns `true` if this %MultibodyTree was finalized with Finalize() after
  /// all multibody elements were added, and `false` otherwise.
  /// When a %MultibodyTree is instantiated, its topology remains invalid until
  /// Finalize() is called, which validates the topology.
  /// @see Finalize().
  bool topology_is_valid() const { return topology_.is_valid(); }

  /// Returns the topology information for this multibody tree. Users should not
  /// need to call this method since MultibodyTreeTopology is an internal
  /// bookkeeping detail. Used at Finalize() stage by multibody elements to
  /// retrieve a local copy of their topology.
  const MultibodyTreeTopology& get_topology() const { return topology_; }

  /// @name Model instance accessors
  /// Many functions on %MultibodyTree expect vectors of tree state or
  /// joint actuator inputs which encompass the entire tree.  Methods
  /// in this section are convenience accessors for the portion of
  /// those vectors which apply to a single model instance only.
  /// @{

  #ifndef DRAKE_DOXYGEN_CXX
  // TODO(edrumwri) Remove this method after 2/7/19 (3 months).
  DRAKE_DEPRECATED("Call SetActuationInArray(). Will be deleted after 2/7/19.")
  void set_actuation_vector(
      ModelInstanceIndex model_instance,
      const Eigen::Ref<const VectorX<T>>& u_instance,
      EigenPtr<VectorX<T>> u) const;
  #endif

  /// Given the actuation values `u_instance` for all actuators in
  /// `model_instance`, this method sets the actuation vector u for the entire
  /// MultibodyTree model to which this actuator belongs to. This method throws
  /// an exception if the size of `u_instance` is not equal to the number of
  /// degrees of freedom of all of the actuated joints in `model_instance`.
  /// @param[in] u_instance Actuation values for the actuators. It must be of
  ///   size equal to the number of degrees of freedom of all of the actuated
  ///   joints in `model_instance`.
  /// @param[out] u
  ///   The vector containing the actuation values for the entire MultibodyTree.
  void SetActuationInArray(
      ModelInstanceIndex model_instance,
      const Eigen::Ref<const VectorX<T>>& u_instance,
      EigenPtr<VectorX<T>> u) const;

  #ifndef DRAKE_DOXYGEN_CXX
  // TODO(edrumwri) Remove this method after 2/7/19 (3 months).
  DRAKE_DEPRECATED("Call GetPositionsFromArray(). Will be removed after "
                       "2/7/19.")
  VectorX<T> get_positions_from_array(
      ModelInstanceIndex model_instance,
      const Eigen::Ref<const VectorX<T>>& q) const {
    return GetPositionsFromArray(model_instance, q);
  }
  #endif

  /// Returns a vector of generalized positions for `model_instance` from a
  /// vector `q_array` of generalized positions for the entire MultibodyTree
  /// model.  This method throws an exception if `q` is not of size
  /// MultibodyTree::num_positions().
  VectorX<T> GetPositionsFromArray(
      ModelInstanceIndex model_instance,
      const Eigen::Ref<const VectorX<T>>& q) const;

  #ifndef DRAKE_DOXYGEN_CXX
  // TODO(edrumwri) Remove this method after 2/7/19 (3 months).
  DRAKE_DEPRECATED("Call SetPositionsInArray(). Will be removed after 2/7/19.")
  void set_positions_in_array(
      ModelInstanceIndex model_instance,
      const Eigen::Ref<const VectorX<T>>& model_q,
      EigenPtr<VectorX<T>> q_array) const {
    SetPositionsInArray(model_instance, model_q, q_array);
  }
  #endif

  /// Sets the vector of generalized positions for `model_instance` in
  /// `q` using `q_instance`, leaving all other elements in the array
  /// untouched. This method throws an exception if `q` is not of size
  /// MultibodyTree::num_positions() or `q_instance` is not of size
  /// `MultibodyTree::num_positions(model_instance)`.
  void SetPositionsInArray(
      ModelInstanceIndex model_instance,
      const Eigen::Ref<const VectorX<T>>& q_instance,
      EigenPtr<VectorX<T>> q) const;

  #ifndef DRAKE_DOXYGEN_CXX
  // TODO(edrumwri) Remove this method after 2/7/19 (3 months).
  DRAKE_DEPRECATED("Call GetVelocitiesFromArray(). Will be removed after"
                       " 2/7/19.")
  VectorX<T> get_velocities_from_array(
      ModelInstanceIndex model_instance,
      const Eigen::Ref<const VectorX<T>>& v_array) const {
    return GetVelocitiesFromArray(model_instance, v_array);
  }
  #endif

  /// Returns a vector of generalized velocities for `model_instance` from a
  /// vector `v` of generalized velocities for the entire MultibodyTree
  /// model.  This method throws an exception if the input array is not of size
  /// MultibodyTree::num_velocities().
  VectorX<T> GetVelocitiesFromArray(
      ModelInstanceIndex model_instance,
      const Eigen::Ref<const VectorX<T>>& v_array) const;

  #ifndef DRAKE_DOXYGEN_CXX
  // TODO(edrumwri) Remove this method after 2/7/19 (3 months).
  DRAKE_DEPRECATED("Call SetVelocitiesInArray(). Will be removed after 2/7/19.")
  void set_velocities_in_array(
      ModelInstanceIndex model_instance,
      const Eigen::Ref<const VectorX<T>>& model_v,
      EigenPtr<VectorX<T>> v_array) const {
    SetVelocitiesInArray(model_instance, model_v, v_array);
  }
  #endif

  /// Sets the vector of generalized velocities for `model_instance` in
  /// `v` using `v_instance`, leaving all other elements in the array
  /// untouched. This method throws an exception if `v` is not of size
  /// MultibodyTree::num_velocities() or `v_instance` is not of size
  /// `MultibodyTree::num_positions(model_instance)`.
  void SetVelocitiesInArray(
      ModelInstanceIndex model_instance,
      const Eigen::Ref<const VectorX<T>>& model_v,
      EigenPtr<VectorX<T>> v_array) const;

  /// @}
  // End of "Model instance accessors" section.

  /// This method must be called after all elements in the tree (joints, bodies,
  /// force elements, constraints) were added and before any computations are
  /// performed.
  /// It essentially compiles all the necessary "topological information", i.e.
  /// how bodies, joints and, any other elements connect with each other, and
  /// performs all the required pre-processing to perform computations at a
  /// later stage.
  ///
  /// If the finalize stage is successful, the topology of this %MultibodyTree
  /// is validated, meaning that the topology is up-to-date after this call.
  /// No more multibody tree elements can be added after a call to Finalize().
  ///
  /// @throws std::exception if called post-finalize.
  // TODO(amcastro-tri): Consider making this method private and calling it
  // automatically when CreateDefaultContext() is called.
  void Finalize();

  /// (Advanced) Allocates a new context for this %MultibodyTree uniquely
  /// identifying the state of the multibody system.
  ///
  /// @throws std::runtime_error if this is not owned by a MultibodyPlant /
  /// MultibodyTreeSystem.
  std::unique_ptr<systems::LeafContext<T>> CreateDefaultContext() const {
    if (tree_system_ == nullptr) {
      throw std::runtime_error(
        "MultibodyTree::CreateDefaultContext(): can only be called from a "
        "MultibodyTree that is owned by a MultibodyPlant / "
        "MultibodyTreeSystem");
    }
    return dynamic_pointer_cast<systems::LeafContext<T>>(
        tree_system_->CreateDefaultContext());
  }

  /// Sets default values in the context. For mobilizers, this method sets them
  /// to their _zero_ configuration according to
  /// Mobilizer::set_zero_configuration().
  void SetDefaultContext(systems::Context<T>* context) const;

  /// Sets default values in the `state`. For mobilizers, this method sets them
  /// to their _zero_ configuration according to
  /// Mobilizer::set_zero_configuration().
  void SetDefaultState(const systems::Context<T>& context,
                       systems::State<T>* state) const;

  #ifndef DRAKE_DOXYGEN_CXX
  // TODO(edrumwri) Remove this method after 2/7/19 (3 months).
  DRAKE_DEPRECATED("Call GetPositionsAndVelocities(). Will be removed after "
                       "2/7/19.")
  Eigen::VectorBlock<const VectorX<T>> get_multibody_state_vector(
      const systems::Context<T>& context) const {
    return GetPositionsAndVelocities(context);
  }
  #endif

  /// Returns a const Eigen vector reference containing the vector
  /// `[q; v]` of the model with `q` the vector of generalized positions and
  /// `v` the vector of generalized velocities.
  /// @note This method returns a reference to existing data, exhibits constant
  ///       i.e., O(1) time complexity, and runs very quickly.
  /// @throws std::exception if the `context` does not correspond to the context
  /// for a multibody model.
  Eigen::VectorBlock<const VectorX<T>> GetPositionsAndVelocities(
      const systems::Context<T>& context) const;

#ifndef DRAKE_DOXYGEN_CXX
  // TODO(edrumwri) Remove this method after 2/7/19 (3 months).
  DRAKE_DEPRECATED("Call GetPositionsAndVelocities(). Will be removed after "
                       "2/7/19.")
  VectorX<T> get_multibody_state_vector(
      const systems::Context<T>& context,
      ModelInstanceIndex model_instance) const {
    return GetPositionsAndVelocities(context, model_instance);
  }
  #endif

  /// Returns a Eigen vector containing the multibody state `x = [q; v]`
  /// of the model with `q` the vector of generalized positions and `v` the
  /// vector of generalized velocities for model instance `model_instance`.
  /// @throws std::exception if the `context` does not correspond to the context
  /// for a multibody model or `model_instance` is invalid.
  /// @note returns a dense vector of dimension `q.size() + v.size()` associated
  ///          with `model_instance` in O(`q.size()`) time.
  VectorX<T> GetPositionsAndVelocities(
      const systems::Context<T>& context,
      ModelInstanceIndex model_instance) const;

  #ifndef DRAKE_DOXYGEN_CXX
  // TODO(edrumwri) Remove this method after 2/7/19 (3 months).
  DRAKE_DEPRECATED("Call GetMutablePositionsAndVelocities(). Will be removed"
                       " after 2/7/19.")
  Eigen::VectorBlock<VectorX<T>> get_mutable_multibody_state_vector(
      systems::Context<T>* context) const {
    return GetMutablePositionsAndVelocities(context);
  }
  #endif

  /// Returns a mutable Eigen vector containing the vector `[q; v]`
  /// of the model with `q` the vector of generalized positions and `v` the
  /// vector of generalized velocities.
  /// @throws std::exception if the `context` is nullptr or if it does not
  /// correspond to the context for a multibody model.
  /// @note This method returns a reference to existing data, exhibits constant
  ///       i.e., O(1) time complexity, and runs very quickly.
  Eigen::VectorBlock<VectorX<T>> GetMutablePositionsAndVelocities(
      systems::Context<T>* context) const;

  #ifndef DRAKE_DOXYGEN_CXX
  // TODO(edrumwri) Remove this method after 2/7/19 (3 months).
  DRAKE_DEPRECATED("Call SetPositionsAndVelocities(). Will be removed after "
                       "2/7/19.")
  void set_multibody_state_vector(
      ModelInstanceIndex model_instance,
      const Eigen::Ref<const VectorX<T>>& instance_state,
      systems::Context<T>* context) const {
    SetPositionsAndVelocities(model_instance, instance_state, context);
  }
  #endif

  /// Sets `context` to store the vector `[q; v]`
  /// with `q` the vector of generalized positions and `v` the vector
  /// of generalized velocities for model instance `model_instance`.
  /// @throws std::exception if the `context` does not correspond to the context
  /// for a multibody model, `context` is nullptr, `model_instance` is invalid,
  /// or `instance_state.size()` does not equal `num_positions(model_instance)`
  /// + `num_velocities(model_instance)`.
  void SetPositionsAndVelocities(
      ModelInstanceIndex model_instance,
      const Eigen::Ref<const VectorX<T>>& instance_state,
      systems::Context<T>* context) const;

  /// Sets `context` to store the pose `X_WB` of a given `body` B in the world
  /// frame W.
  /// @note In general setting the pose and/or velocity of a body in the model
  /// would involve a complex inverse kinematics problem. This method allows us
  /// to simplify this process when we know the body is free in space.
  /// @throws std::exception if `body` is not a free body in the model.
  /// @throws std::exception if called pre-finalize.
  void SetFreeBodyPoseOrThrow(
      const Body<T>& body, const Isometry3<T>& X_WB,
      systems::Context<T>* context) const;

  /// Sets `context` to store the spatial velocity `V_WB` of a given `body` B in
  /// the world frame W.
  /// @note In general setting the pose and/or velocity of a body in the model
  /// would involve a complex inverse kinematics problem. This method allows us
  /// to simplify this process when we know the body is free in space.
  /// @throws std::exception if `body` is not a free body in the model.
  /// @throws std::exception if called pre-finalize.
  void SetFreeBodySpatialVelocityOrThrow(
      const Body<T>& body, const SpatialVelocity<T>& V_WB,
      systems::Context<T>* context) const;

  /// Sets `sate` to store the pose `X_WB` of a given `body` B in the world
  /// frame W, for a given `context` of `this` model.
  /// @note In general setting the pose and/or velocity of a body in the model
  /// would involve a complex inverse kinematics problem. This method allows us
  /// to simplify this process when we know the body is free in space.
  /// @throws std::exception if `body` is not a free body in the model.
  /// @throws std::exception if called pre-finalize.
  void SetFreeBodyPoseOrThrow(
      const Body<T>& body, const Isometry3<T>& X_WB,
      const systems::Context<T>& context, systems::State<T>* state) const;

  /// Sets `state` to store the spatial velocity `V_WB` of a given `body` B in
  /// the world frame W, for a given `context` of `this` model.
  /// @note In general setting the pose and/or velocity of a body in the model
  /// would involve a complex inverse kinematics problem. This method allows us
  /// to simplify this process when we know the body is free in space.
  /// @throws std::exception if `body` is not a free body in the model.
  /// @throws std::exception if called pre-finalize.
  void SetFreeBodySpatialVelocityOrThrow(
      const Body<T>& body, const SpatialVelocity<T>& V_WB,
      const systems::Context<T>& context, systems::State<T>* state) const;

  /// @name Kinematic computations
  /// Kinematics computations are concerned with the motion of bodies in the
  /// model without regard to their mass or the forces and moments that cause
  /// the motion. Methods in this category include the computation of poses and
  /// spatial velocities.
  /// @{

  /// Computes the world pose `X_WB(q)` of each body B in the model as a
  /// function of the generalized positions q stored in `context`.
  /// @param[in] context
  ///   The context containing the state of the model. It stores the generalized
  ///   positions q of the model.
  /// @param[out] X_WB
  ///   On output this vector will contain the pose of each body in the model
  ///   ordered by BodyIndex. The index of a body in the model can be obtained
  ///   with Body::index(). This method throws an exception if `X_WB` is
  ///   `nullptr`. Vector `X_WB` is resized when needed to have size
  ///   num_bodies().
  ///
  /// @throws std::exception if X_WB is nullptr.
  void CalcAllBodyPosesInWorld(
      const systems::Context<T>& context,
      std::vector<Isometry3<T>>* X_WB) const;

  /// Computes the spatial velocity `V_WB(q, v)` of each body B in the model,
  /// measured and expressed in the world frame W. The body spatial velocities
  /// are a function of the generalized positions q and generalized velocities
  /// v, both stored in `context`.
  /// @param[in] context
  ///   The context containing the state of the model. It stores the generalized
  ///   positions q and velocities v of the model.
  /// @param[out] V_WB
  ///   On output this vector will contain the spatial velocity of each body in
  ///   the model ordered by BodyIndex. The index of a body in the model can be
  ///   obtained with Body::index(). This method throws an exception if
  ///   `V_WB` is `nullptr`. Vector `V_WB` is resized when needed to have size
  ///   num_bodies().
  ///
  /// @throws std::exception if V_WB is nullptr.
  void CalcAllBodySpatialVelocitiesInWorld(
      const systems::Context<T>& context,
      std::vector<SpatialVelocity<T>>* V_WB) const;

  /// Computes the relative transform `X_AB(q)` from a frame B to a frame A, as
  /// a function of the generalized positions q of the model.
  /// That is, the position `p_AQ` of a point Q measured and expressed in
  /// frame A can be computed from the position `p_BQ` of this point measured
  /// and expressed in frame B using the transformation `p_AQ = X_AB⋅p_BQ`.
  ///
  /// @param[in] context
  ///   The context containing the state of the %MultibodyTree model. It stores
  ///   the generalized positions q of the model.
  /// @param[in] frame_A
  ///   The target frame A in the computed relative transform `X_AB`.
  /// @param[in] frame_B
  ///   The source frame B in the computed relative transform `X_AB`.
  /// @retval X_AB
  ///   The relative transform from frame B to frame A, such that
  ///   `p_AQ = X_AB⋅p_BQ`.
  Isometry3<T> CalcRelativeTransform(
      const systems::Context<T>& context,
      const Frame<T>& frame_A, const Frame<T>& frame_B) const;

  /// Computes the relative orientation between two frames A and B and returns
  /// it as a quaternion Q_AB.
  Quaternion<T> CalcRelativeQuaternion(
      const systems::Context<T>& context,
      const Frame<T>& frame_A, const Frame<T>& frame_B) const;

  /// Given the positions `p_BQi` for a set of points `Qi` measured and
  /// expressed in a frame B, this method computes the positions `p_AQi(q)` of
  /// each point `Qi` in the set as measured and expressed in another frame A,
  /// as a function of the generalized positions q of the model.
  ///
  /// @param[in] context
  ///   The context containing the state of the %MultibodyTree model. It stores
  ///   the generalized positions q of the model.
  /// @param[in] frame_B
  ///   The frame B in which the positions `p_BQi` of a set of points `Qi` are
  ///   given.
  /// @param[in] p_BQi
  ///   The input positions of each point `Qi` in frame B. `p_BQi ∈ ℝ³ˣⁿᵖ` with
  ///   `np` the number of points in the set. Each column of `p_BQi` corresponds
  ///   to a vector in ℝ³ holding the position of one of the points in the set
  ///   as measured and expressed in frame B.
  /// @param[in] frame_A
  ///   The frame A in which it is desired to compute the positions `p_AQi` of
  ///   each point `Qi` in the set.
  /// @param[out] p_AQi
  ///   The output positions of each point `Qi` now computed as measured and
  ///   expressed in frame A. The output `p_AQi` **must** have the same size as
  ///   the input `p_BQi` or otherwise this method aborts. That is `p_AQi`
  ///   **must** be in `ℝ³ˣⁿᵖ`.
  ///
  /// @note Both `p_BQi` and `p_AQi` must have three rows. Otherwise this
  /// method will throw a std::runtime_error exception. This method also throws
  /// a std::runtime_error exception if `p_BQi` and `p_AQi` differ in the number
  /// of columns.
  void CalcPointsPositions(
      const systems::Context<T>& context,
      const Frame<T>& frame_B,
      const Eigen::Ref<const MatrixX<T>>& p_BQi,
      const Frame<T>& frame_A,
      EigenPtr<MatrixX<T>> p_AQi) const;

  /// Evaluate the pose `X_WB` of a body B in the world frame W.
  /// @param[in] context
  ///   The context storing the state of the %MultibodyTree model.
  /// @param[in] body_B
  ///   The body B for which the pose is requested.
  /// @retval X_WB
  ///   The pose of body frame B in the world frame W.
  /// @throws std::exception if Finalize() was not called on `this` model or if
  /// `body_B` does not belong to this model.
  const Isometry3<T>& EvalBodyPoseInWorld(
      const systems::Context<T>& context,
      const Body<T>& body_B) const;

  /// Evaluate the spatial velocity `V_WB` of a body B in the world frame W.
  /// @param[in] context
  ///   The context storing the state of the %MultibodyTree model.
  /// @param[in] body_B
  ///   The body B for which the spatial velocity is requested.
  /// @returns V_WB
  ///   The spatial velocity of body frame B in the world frame W.
  /// @throws std::exception if Finalize() was not called on `this` model or if
  /// `body_B` does not belong to this model.
  const SpatialVelocity<T>& EvalBodySpatialVelocityInWorld(
      const systems::Context<T>& context,
      const Body<T>& body_B) const;

  /// @}
  // End of "Kinematic computations" section.

  /// @name Methods to compute multibody Jacobians.
  /// @{

  /// Given a list of points with fixed position vectors `p_FQ` in a frame
  /// F, (that is, their time derivative `DtF(p_FQ)` in frame F is zero),
  /// this method computes the geometric Jacobian `Jv_WFq` defined by:
  /// <pre>
  ///   v_WQ(q, v) = Jv_WFq(q)⋅v
  /// </pre>
  /// where `v_WQ(q, v)` is the translational velocity of point `Q` in the
  /// world frame W and q and v are the vectors of generalized position and
  /// velocity, respectively.
  ///
  /// @param[in] context
  ///   The context containing the state of the model. It stores the
  ///   generalized positions q.
  /// @param[in] frame_F
  ///   The positions `p_FQ` of each point in the input set are measured and
  ///   expressed in this frame F and are constant (fixed) in this frame.
  /// @param[in] p_FQ_list
  ///   A matrix with the fixed position of a set of points `Q` measured and
  ///   expressed in `frame_F`.
  ///   Each column of this matrix contains the position vector `p_FQ` for a
  ///   point `Q` measured and expressed in frame F. Therefore this input
  ///   matrix lives in ℝ³ˣⁿᵖ with `np` the number of points in the set.
  /// @param[out] p_WQ_list
  ///   The output positions of each point `Q` now measured and expressed in
  //    the world frame W. These positions are computed in the process of
  ///   computing the geometric Jacobian `J_WQ` and therefore external storage
  ///   must be provided.
  ///   The output `p_WQ_list` **must** have the same size as the input set
  ///   `p_FQ_list` or otherwise this method throws a
  ///   std::runtime_error exception. That is `p_WQ_list` **must** be in
  ///   `ℝ³ˣⁿᵖ`.
  /// @param[out] Jv_WFq
  ///   The geometric Jacobian `Jv_WFq(q)`, function of the generalized
  ///   positions q only. This Jacobian relates the translational velocity
  ///   `v_WQ` of each point `Q` in the input set by: <pre>
  ///     v_WQ(q, v) = Jv_WFq(q)⋅v
  ///   </pre>
  ///   so that `v_WQ` is a column vector of size `3⋅np` concatenating the
  ///   velocity of all points `Q` in the same order they were given in the
  ///   input set. Therefore `J_WFq` is a matrix of size `3⋅np x nv`, with `nv`
  ///   the number of generalized velocities. On input, matrix `J_WFq` **must**
  ///   have size `3⋅np x nv` or this method throws a std::runtime_error
  ///   exception.
  ///
  /// @throws std::exception if the output `p_WQ_list` is nullptr or does not
  ///  have the same size as the input array `p_FQ_list`.
  /// @throws std::exception if `Jv_WFq` is nullptr or if it does not have the
  /// appropriate size, see documentation for `Jv_WFq` for details.
  // TODO(amcastro-tri): provide the Jacobian-times-vector operation, since for
  // most applications it is all we need and it is more efficient to compute.
  void CalcPointsGeometricJacobianExpressedInWorld(
      const systems::Context<T>& context,
      const Frame<T>& frame_F, const Eigen::Ref<const MatrixX<T>>& p_FQ_list,
      EigenPtr<MatrixX<T>> p_WQ_list, EigenPtr<MatrixX<T>> Jv_WFq) const;

  /// This is a variant to compute the geometric Jacobian `Jv_WFq` for a list of
  /// points `Q` moving with `frame_F`, given that we know the position `p_WQ`
  /// of each point in the list measured and expressed in the world frame W. The
  /// geometric Jacobian `Jv_WFq` is defined such that: <pre>
  ///   v_WQ(q, v) = Jv_WFq(q)⋅v
  /// </pre>
  /// where `v_WQ(q, v)` is the translational velocity of point `Q` in the
  /// world frame W and q and v are the vectors of generalized position and
  /// velocity, respectively. Since the spatial velocity of each
  /// point `Q` is linear in the generalized velocities, the geometric
  /// Jacobian `Jv_WFq` is a function of the generalized coordinates q only.
  ///
  /// @param[in] context
  ///   The context containing the state of the model. It stores the
  ///   generalized positions q.
  /// @param[in] frame_F
  ///   Points `Q` in the list instantaneously move with this frame.
  /// @param[in] p_WQ_list
  ///   A matrix with the fixed position of a list of points `Q` measured and
  ///   expressed in the world frame W.
  ///   Each column of this matrix contains the position vector `p_WQ` for a
  ///   point `Q` measured and expressed in the world frame W. Therefore this
  ///   input matrix lives in ℝ³ˣⁿᵖ with `np` the number of points in the list.
  /// @param[out] Jv_WFq
  ///   The geometric Jacobian `Jv_WFq(q)`, function of the generalized
  ///   positions q only. This Jacobian relates the translational velocity
  ///   `v_WQ` of each point `Q` in the input list by: <pre>
  ///     `v_WQ(q, v) = Jv_WFq(q)⋅v`
  ///   </pre>
  ///   so that `v_WQ` is a column vector of size `3⋅np` concatenating the
  ///   velocity of all points `Q` in the same order they were given in the
  ///   input list. Therefore `J_WQ` is a matrix of size `3⋅np x nv`, with `nv`
  ///   the number of generalized velocities. On input, matrix `J_WQ` **must**
  ///   have size `3⋅np x nv` or this method throws a std::runtime_error
  ///   exception.
  ///
  /// @throws std::exception if `Jv_WFq` is nullptr or if it does not have the
  /// appropriate size, see documentation for `Jv_WFq` for details.
  // TODO(amcastro-tri): provide the Jacobian-times-vector operation, since for
  // most applications it is all we need and it is more efficient to compute.
  void CalcPointsGeometricJacobianExpressedInWorld(
      const systems::Context<T>& context,
      const Frame<T>& frame_F, const Eigen::Ref<const MatrixX<T>>& p_WQ_list,
      EigenPtr<MatrixX<T>> Jv_WFq) const;

  /// Computes the bias term `b_WFq` associated with the translational
  /// acceleration `a_WFq` of a point `Q` instantaneously moving with a frame F.
  /// That is, the translational acceleration of point `Q` can be computed as:
  /// <pre>
  ///   a_WFq = Jv_WFq(q)⋅v̇ + b_WFq(q, v)
  /// </pre>
  /// where `b_WFq = J̇v_WFq(q, v)⋅v`.
  ///
  /// This method computes `b_WFq` for each point `Q` in `p_FQ_list` defined by
  /// its position `p_FQ` in `frame_F`.
  ///
  /// @see CalcPointsGeometricJacobianExpressedInWorld() to compute the
  /// geometric Jacobian `Jv_WFq(q)`.
  ///
  /// @param[in] context
  ///   The context containing the state of the model. It stores the
  ///   generalized positions q and generalized velocities v.
  /// @param[in] frame_F
  ///   Points `Q` in the list instantaneously move with this frame.
  /// @param[in] p_FQ_list
  ///   A matrix with the fixed position of a list of points `Q` measured and
  ///   expressed in `frame_F`.
  ///   Each column of this matrix contains the position vector `p_FQ` for a
  ///   point `Q` measured and expressed in frame F. Therefore this input
  ///   matrix lives in ℝ³ˣⁿᵖ with `np` the number of points in the list.
  /// @returns b_WFq
  ///   The bias term, function of the generalized positions q and the
  ///   generalized velocities v as stored in `context`.
  ///   The returned vector has size `3⋅np`, with np the number of points in
  ///   `p_FQ_list`, and concatenates the bias terms for each point `Q` in the
  ///   list in the same order they are specified on input.
  ///
  /// @throws std::exception if `p_FQ_list` does not have 3 rows.
  VectorX<T> CalcBiasForPointsGeometricJacobianExpressedInWorld(
      const systems::Context<T>& context,
      const Frame<T>& frame_F,
      const Eigen::Ref<const MatrixX<T>>& p_FQ_list) const;

  void CalcPointsAnalyticJacobianExpressedInWorld(
      const systems::Context<T>& context,
      const Frame<T>& frame_F, const Eigen::Ref<const MatrixX<T>>& p_FQ_list,
      EigenPtr<MatrixX<T>> p_WQ_list, EigenPtr<MatrixX<T>> Jq_WFq) const;

  /// Given a frame `Fq` defined by shifting a frame F from its origin `Fo` to
  /// a new origin `Q`, this method computes the geometric Jacobian `Jv_WFq`
  /// for frame `Fq`. The new origin `Q` is specified by the position vector
  /// `p_FQ` in frame F. The frame geometric Jacobian `Jv_WFq` is defined by:
  /// <pre>
  ///   V_WFq(q, v) = Jv_WFq(q)⋅v
  /// </pre>
  /// where `V_WFq(q, v)` is the spatial velocity of frame `Fq` measured and
  /// expressed in the world frame W and q and v are the vectors of generalized
  /// position and velocity, respectively.
  /// The geometric Jacobian `Jv_WFq(q)` is a function of the generalized
  /// coordinates q only.
  ///
  /// @param[in] context
  ///   The context containing the state of the model. It stores the
  ///   generalized positions q.
  /// @param[in] frame_F
  ///   The position `p_FQ` of frame `Fq` is measured and expressed in this
  ///   frame F.
  /// @param[in] p_FQ
  ///   The (fixed) position of the origin `Q` of frame `Fq` as measured and
  ///   expressed in frame F.
  /// @param[out] Jv_WFq
  ///   The geometric Jacobian `Jv_WFq(q)`, function of the generalized
  ///   positions q only. This Jacobian relates to the spatial velocity `V_WFq`
  ///   of frame `Fq` by: <pre>
  ///     V_WFq(q, v) = Jv_WFq(q)⋅v
  ///   </pre>
  ///   Therefore `Jv_WFq` is a matrix of size `6 x nv`, with `nv`
  ///   the number of generalized velocities. On input, matrix `Jv_WFq` **must**
  ///   have size `6 x nv` or this method throws an exception. The top rows of
  ///   this matrix (which can be accessed with Jv_WFq.topRows<3>()) is the
  ///   Jacobian `Hw_WFq` related to the angular velocity of `Fq` in W by
  ///   `w_WFq = Hw_WFq⋅v`. The bottom rows of this matrix (which can be
  ///   accessed with Jv_WFq.bottomRows<3>()) is the Jacobian `Hv_WFq` related
  ///   to the translational velocity of the origin `Q` of frame `Fq` in W by
  ///   `v_WFqo = Hv_WFq⋅v`. This ordering is consistent with the internal
  ///   storage of the SpatialVelocity class. Therefore the following operations
  ///   results in a valid spatial velocity: <pre>
  ///     SpatialVelocity<double> Jv_WFq_times_v(Jv_WFq * v);
  ///   </pre>
  ///
  /// @throws std::exception if `J_WFq` is nullptr or if it is not of size
  ///   `6 x nv`.
  void CalcFrameGeometricJacobianExpressedInWorld(
      const systems::Context<T>& context,
      const Frame<T>& frame_F, const Eigen::Ref<const Vector3<T>>& p_FQ,
      EigenPtr<MatrixX<T>> Jv_WFq) const;

  /// Given a frame `Fq` defined by shifting a frame F from its origin `Fo` to
  /// a new origin `Q`, this method computes the bias term `Ab_WFq` associated
  /// with the spatial acceleration `A_WFq` a frame `Fq` instantaneously
  /// moving with a frame F at a fixed position `p_FQ`.
  /// That is, the spatial acceleration of frame `Fq` can be computed as:
  /// <pre>
  ///   A_WFq = Jv_WFq(q)⋅v̇ + Ab_WFq(q, v)
  /// </pre>
  /// where `Ab_WFq(q, v) = J̇v_WFq(q, v)⋅v`.
  ///
  /// @see CalcFrameGeometricJacobianExpressedInWorld() to compute the
  /// geometric Jacobian `Jv_WFq(q)`.
  ///
  /// @param[in] context
  ///   The context containing the state of the model. It stores the
  ///   generalized positions q and generalized velocities v.
  /// @param[in] frame_F
  ///   The position `p_FQ` of frame `Fq` is measured and expressed in this
  ///   frame F.
  /// @param[in] p_FQ
  ///   The (fixed) position of the origin `Q` of frame `Fq` as measured and
  ///   expressed in frame F.
  /// @returns Ab_WFq
  ///   The bias term, function of the generalized positions q and the
  ///   generalized velocities v as stored in `context`.
  ///   The returned vector is of size 6, with the first three elements related
  ///   to the bias in angular acceleration and the with the last three elements
  ///   related to the bias in translational acceleration.
  /// @note SpatialAcceleration(Ab_WFq) defines a valid SpatialAcceleration.
  Vector6<T> CalcBiasForFrameGeometricJacobianExpressedInWorld(
      const systems::Context<T>& context,
      const Frame<T>& frame_F, const Eigen::Ref<const Vector3<T>>& p_FQ) const;

  /// @}
  // End of multibody Jacobian methods section.

  /// @name Computational methods
  /// These methods expose the computational capabilities of MultibodyTree to
  /// compute kinematics, forward and inverse dynamics, and Jacobian matrices,
  /// among others.
  /// These methods follow Drake's naming scheme for methods performing a
  /// computation and therefore are named `CalcXXX()`, where `XXX` corresponds
  /// to the quantity or object of interest to be computed. They all take a
  /// `systems::Context` as an input argument storing the state of the multibody
  /// system. A `std::bad_cast` exception is thrown if the passed context is not
  /// a MultibodyTreeContext.
  /// @{

  /// Computes into the position kinematics `pc` all the kinematic quantities
  /// that depend on the generalized positions only. These include:
  ///
  /// - For each body B, the pose `X_BF` of each of the frames F attached to
  ///   body B.
  /// - Pose `X_WB` of each body B in the model as measured and expressed in
  ///   the world frame W.
  /// - Across-mobilizer Jacobian matrices `H_FM` and `H_PB_W`.
  /// - Body specific quantities such as `com_W` and `M_Bo_W`.
  ///
  /// Aborts if `pc` is nullptr.
  void CalcPositionKinematicsCache(
      const systems::Context<T>& context,
      PositionKinematicsCache<T>* pc) const;

  /// Computes all the kinematic quantities that depend on the generalized
  /// velocities and stores them in the velocity kinematics cache `vc`.
  /// These include:
  /// - Spatial velocity `V_WB` for each body B in the model as measured and
  ///   expressed in the world frame W.
  /// - Spatial velocity `V_PB` for each body B in the model as measured and
  ///   expressed in the inboard (or parent) body frame P.
  ///
  /// @pre The position kinematics `pc` must have been previously updated with a
  /// call to CalcPositionKinematicsCache().
  ///
  /// Aborts if `vc` is nullptr.
  void CalcVelocityKinematicsCache(
      const systems::Context<T>& context,
      const PositionKinematicsCache<T>& pc,
      VelocityKinematicsCache<T>* vc) const;

  /// Computes all the kinematic quantities that depend on the generalized
  /// accelerations that is, the generalized velocities' time derivatives, and
  /// stores them in the acceleration kinematics cache `ac`.
  /// These include:
  /// - Spatial acceleration `A_WB` for each body B in the model as measured and
  ///   expressed in the world frame W.
  ///
  /// @param[in] context
  ///   The context containing the state of the %MultibodyTree model.
  /// @param[in] pc
  ///   A position kinematics cache object already updated to be in sync with
  ///   `context`.
  /// @param[in] vc
  ///   A velocity kinematics cache object already updated to be in sync with
  ///   `context`.
  /// @param[in] known_vdot
  ///   A vector with the generalized accelerations for the full %MultibodyTree
  ///   model.
  /// @param[out] ac
  ///   A pointer to a valid, non nullptr, acceleration kinematics cache. This
  ///   method aborts if `ac` is nullptr.
  ///
  /// @pre The position kinematics `pc` must have been previously updated with a
  /// call to CalcPositionKinematicsCache().
  /// @pre The velocity kinematics `vc` must have been previously updated with a
  /// call to CalcVelocityKinematicsCache().
  void CalcAccelerationKinematicsCache(
      const systems::Context<T>& context,
      const PositionKinematicsCache<T>& pc,
      const VelocityKinematicsCache<T>& vc,
      const VectorX<T>& known_vdot,
      AccelerationKinematicsCache<T>* ac) const;

  /// Given the state of `this` %MultibodyTree in `context` and a known vector
  /// of generalized accelerations `known_vdot`, this method computes the
  /// spatial acceleration `A_WB` for each body as measured and expressed in the
  /// world frame W.
  ///
  /// @param[in] context
  ///   The context containing the state of the %MultibodyTree model.
  /// @param[in] pc
  ///   A position kinematics cache object already updated to be in sync with
  ///   `context`.
  /// @param[in] vc
  ///   A velocity kinematics cache object already updated to be in sync with
  ///   `context`.
  /// @param[in] known_vdot
  ///   A vector with the generalized accelerations for the full %MultibodyTree
  ///   model.
  /// @param[out] A_WB_array
  ///   A pointer to a valid, non nullptr, vector of spatial accelerations
  ///   containing the spatial acceleration `A_WB` for each body. It must be of
  ///   size equal to the number of bodies in the MultibodyTree. This method
  ///   will abort if the the pointer is null or if `A_WB_array` is not of size
  ///   `num_bodies()`. On output, entries will be ordered by BodyNodeIndex.
  ///   These accelerations can be read in the proper order with
  ///   Body::get_from_spatial_acceleration_array().
  ///
  /// @pre The position kinematics `pc` must have been previously updated with a
  /// call to CalcPositionKinematicsCache().
  /// @pre The velocity kinematics `vc` must have been previously updated with a
  /// call to CalcVelocityKinematicsCache().
  void CalcSpatialAccelerationsFromVdot(
      const systems::Context<T>& context,
      const PositionKinematicsCache<T>& pc,
      const VelocityKinematicsCache<T>& vc,
      const VectorX<T>& known_vdot,
      std::vector<SpatialAcceleration<T>>* A_WB_array) const;

  /// Given the state of `this` %MultibodyTree in `context` and a known vector
  /// of generalized accelerations `vdot`, this method computes the
  /// set of generalized forces `tau` that would need to be applied in order to
  /// attain the specified generalized accelerations.
  /// Mathematically, this method computes: <pre>
  ///   tau = M(q)v̇ + C(q, v)v - tau_app - ∑ J_WBᵀ(q) Fapp_Bo_W
  /// </pre>
  /// where `M(q)` is the %MultibodyTree mass matrix, `C(q, v)v` is the bias
  /// term containing Coriolis and gyroscopic effects and `tau_app` consists
  /// of a vector applied generalized forces. The last term is a summation over
  /// all bodies in the model where `Fapp_Bo_W` is an applied spatial force on
  /// body B at `Bo` which gets projected into the space of generalized forces
  /// with the geometric Jacobian `J_WB(q)` which maps generalized velocities
  /// into body B spatial velocity as `V_WB = J_WB(q)v`.
  /// This method does not compute explicit expressions for the mass matrix nor
  /// for the bias term, which would be of at least `O(n²)` complexity, but it
  /// implements an `O(n)` Newton-Euler recursive algorithm, where n is the
  /// number of bodies in the %MultibodyTree. The explicit formation of the
  /// mass matrix `M(q)` would require the calculation of `O(n²)` entries while
  /// explicitly forming the product `C(q, v) * v` could require up to `O(n³)`
  /// operations (see [Featherstone 1987, §4]), depending on the implementation.
  /// The recursive Newton-Euler algorithm is the most efficient currently known
  /// general method for solving inverse dynamics [Featherstone 2008].
  ///
  /// @param[in] context
  ///   The context containing the state of the model.
  /// @param[in] known_vdot
  ///   A vector with the known generalized accelerations `vdot` for the full
  ///   %MultibodyTree model. Use the provided Joint APIs in order to access
  ///   entries into this array.
  /// @param[in] external_forces
  ///   A set of forces to be applied to the system either as body spatial
  ///   forces `Fapp_Bo_W` or generalized forces `tau_app`, see MultibodyForces
  ///   for details.
  ///
  /// @returns the vector of generalized forces that would need to be applied to
  /// the mechanical system in order to achieve the desired acceleration given
  /// by `known_vdot`.
  VectorX<T> CalcInverseDynamics(
      const systems::Context<T>& context,
      const VectorX<T>& known_vdot,
      const MultibodyForces<T>& external_forces) const;

  /// (Advanced) Given the state of `this` %MultibodyTree in `context` and a
  /// known vector of generalized accelerations `vdot`, this method computes the
  /// set of generalized forces `tau` that would need to be applied at each
  /// Mobilizer in order to attain the specified generalized accelerations.
  /// Mathematically, this method computes: <pre>
  ///   tau = M(q)v̇ + C(q, v)v - tau_app - ∑ J_WBᵀ(q) Fapp_Bo_W
  /// </pre>
  /// where `M(q)` is the %MultibodyTree mass matrix, `C(q, v)v` is the bias
  /// term containing Coriolis and gyroscopic effects and `tau_app` consists
  /// of a vector applied generalized forces. The last term is a summation over
  /// all bodies in the model where `Fapp_Bo_W` is an applied spatial force on
  /// body B at `Bo` which gets projected into the space of generalized forces
  /// with the geometric Jacobian `J_WB(q)` which maps generalized velocities
  /// into body B spatial velocity as `V_WB = J_WB(q)v`.
  /// This method does not compute explicit expressions for the mass matrix nor
  /// for the bias term, which would be of at least `O(n²)` complexity, but it
  /// implements an `O(n)` Newton-Euler recursive algorithm, where n is the
  /// number of bodies in the %MultibodyTree. The explicit formation of the
  /// mass matrix `M(q)` would require the calculation of `O(n²)` entries while
  /// explicitly forming the product `C(q, v) * v` could require up to `O(n³)`
  /// operations (see [Featherstone 1987, §4]), depending on the implementation.
  /// The recursive Newton-Euler algorithm is the most efficient currently known
  /// general method for solving inverse dynamics [Featherstone 2008].
  ///
  /// @param[in] context
  ///   The context containing the state of the %MultibodyTree model.
  /// @param[in] pc
  ///   A position kinematics cache object already updated to be in sync with
  ///   `context`.
  /// @param[in] vc
  ///   A velocity kinematics cache object already updated to be in sync with
  ///   `context`.
  /// @param[in] known_vdot
  ///   A vector with the known generalized accelerations `vdot` for the full
  ///   %MultibodyTree model. Use Mobilizer::get_accelerations_from_array() to
  ///   access entries into this array for a particular Mobilizer. You can use
  ///   the mutable version of this method to write into this array.
  /// @param[in] Fapplied_Bo_W_array
  ///   A vector containing the spatial force `Fapplied_Bo_W` applied on each
  ///   body at the body's frame origin `Bo` and expressed in the world frame W.
  ///   `Fapplied_Bo_W_array` can have zero size which means there are no
  ///   applied forces. To apply non-zero forces, `Fapplied_Bo_W_array` must be
  ///   of size equal to the number of bodies in `this` %MultibodyTree model.
  ///   This array must be ordered by BodyNodeIndex, which for a given body can
  ///   be retrieved with Body::node_index().
  ///   This method will abort if provided with an array that does not have a
  ///   size of either `num_bodies()` or zero.
  /// @param[in] tau_applied_array
  ///   An array of applied generalized forces for the entire model. For a
  ///   given mobilizer, entries in this array can be accessed using the method
  ///   Mobilizer::get_generalized_forces_from_array() while its mutable
  ///   counterpart, Mobilizer::get_mutable_generalized_forces_from_array(),
  ///   allows writing into this array.
  ///   `tau_applied_array` can have zero size, which means there are no applied
  ///   forces. To apply non-zero forces, `tau_applied_array` must be of size
  ///   equal to the number to the number of generalized velocities in the
  ///   model, see MultibodyTree::num_velocities().
  ///   This method will abort if provided with an array that does not have a
  ///   size of either MultibodyTree::num_velocities() or zero.
  /// @param[out] A_WB_array
  ///   A pointer to a valid, non nullptr, vector of spatial accelerations
  ///   containing the spatial acceleration `A_WB` for each body. It must be of
  ///   size equal to the number of bodies. This method will abort if the the
  ///   pointer is null or if `A_WB_array` is not of size `num_bodies()`.
  ///   On output, entries will be ordered by BodyNodeIndex.
  ///   To access the acceleration `A_WB` of given body B in this array, use the
  ///   index returned by Body::node_index().
  /// @param[out] F_BMo_W_array
  ///   A pointer to a valid, non nullptr, vector of spatial forces
  ///   containing, for each body B, the spatial force `F_BMo_W` corresponding
  ///   to its inboard mobilizer reaction forces on body B applied at the origin
  ///   `Mo` of the inboard mobilizer, expressed in the world frame W.
  ///   It must be of size equal to the number of bodies in the MultibodyTree.
  ///   This method will abort if the the pointer is null or if `F_BMo_W_array`
  ///   is not of size `num_bodies()`.
  ///   On output, entries will be ordered by BodyNodeIndex.
  ///   To access a mobilizer's reaction force on given body B in this array,
  ///   use the index returned by Body::node_index().
  /// @param[out] tau_array
  ///   On output this array will contain the generalized forces that must be
  ///   applied in order to achieve the desired generalized accelerations given
  ///   by the input argument `known_vdot`. It must not be nullptr and it
  ///   must be of size MultibodyTree::num_velocities(). Generalized forces
  ///   for each Mobilizer can be accessed with
  ///   Mobilizer::get_generalized_forces_from_array().
  ///
  /// @warning There is no mechanism to assert that either `A_WB_array` nor
  ///   `F_BMo_W_array` are ordered by BodyNodeIndex. You can use
  ///   Body::node_index() to obtain the node index for a given body.
  ///
  /// @note This method uses `F_BMo_W_array` and `tau_array` as the only local
  /// temporaries and therefore no additional dynamic memory allocation is
  /// performed.
  ///
  /// @warning `F_BMo_W_array` (`tau_array`) and `Fapplied_Bo_W_array`
  /// (`tau_applied_array`) can actually be the same
  /// array in order to reduce memory footprint and/or dynamic memory
  /// allocations. However the information in `Fapplied_Bo_W_array`
  /// (`tau_applied_array`) would be overwritten through `F_BMo_W_array`
  /// (`tau_array`). Make a copy if data must be preserved.
  ///
  /// @pre The position kinematics `pc` must have been previously updated with a
  /// call to CalcPositionKinematicsCache().
  /// @pre The velocity kinematics `vc` must have been previously updated with a
  /// call to CalcVelocityKinematicsCache().
  void CalcInverseDynamics(
      const systems::Context<T>& context,
      const PositionKinematicsCache<T>& pc,
      const VelocityKinematicsCache<T>& vc,
      const VectorX<T>& known_vdot,
      const std::vector<SpatialForce<T>>& Fapplied_Bo_W_array,
      const Eigen::Ref<const VectorX<T>>& tau_applied_array,
      std::vector<SpatialAcceleration<T>>* A_WB_array,
      std::vector<SpatialForce<T>>* F_BMo_W_array,
      EigenPtr<VectorX<T>> tau_array) const;

  /// Computes the combined force contribution of ForceElement objects in the
  /// model. A ForceElement can apply forces as a spatial force per body or as
  /// generalized forces, depending on the ForceElement model. Therefore this
  /// method provides outputs for both spatial forces per body (with
  /// `F_Bo_W_array`) and generalized forces (with `tau_array`).
  /// ForceElement contributions are a function of the state and time only.
  /// The output from this method can immediately be used as input to
  /// CalcInverseDynamics() to include the effect of applied forces by force
  /// elements.
  ///
  /// @param[in] context
  ///   The context containing the state of the %MultibodyTree model.
  /// @param[in] pc
  ///   A position kinematics cache object already updated to be in sync with
  ///   `context`.
  /// @param[in] vc
  ///   A velocity kinematics cache object already updated to be in sync with
  ///   `context`.
  /// @param[out] forces
  ///   A pointer to a valid, non nullptr, multibody forces object. On output
  ///   `forces` will store the forces exerted by all the ForceElement
  ///   objects in the model. This method will abort if the `forces` pointer is
  ///   null or if the forces object is not compatible with `this`
  ///   %MultibodyTree, see MultibodyForces::CheckInvariants().
  ///
  /// @pre The position kinematics `pc` must have been previously updated with a
  /// call to CalcPositionKinematicsCache().
  /// @pre The velocity kinematics `vc` must have been previously updated with a
  /// call to CalcVelocityKinematicsCache().
  void CalcForceElementsContribution(
      const systems::Context<T>& context,
      const PositionKinematicsCache<T>& pc,
      const VelocityKinematicsCache<T>& vc,
      MultibodyForces<T>* forces) const;

  /// Computes and returns the total potential energy stored in `this` multibody
  /// model for the configuration given by `context`.
  /// @param[in] context
  ///   The context containing the state of the %MultibodyTree model.
  /// @returns The total potential energy stored in `this` multibody model.
  T CalcPotentialEnergy(const systems::Context<T>& context) const;

  /// Computes and returns the power generated by conservative forces in the
  /// multibody model. This quantity is defined to be positive when the
  /// potential energy is decreasing. In other words, if `U(q)` is the potential
  /// energy as defined by CalcPotentialEnergy(), then the conservative power,
  /// `Pc`, is `Pc = -U̇(q)`.
  ///
  /// @see CalcPotentialEnergy()
  T CalcConservativePower(const systems::Context<T>& context) const;

  /// Performs the computation of the mass matrix `M(q)` of the model using
  /// inverse dynamics, where the generalized positions q are stored in
  /// `context`. See CalcInverseDynamics().
  ///
  /// @param[in] context
  ///   The context containing the state of the %MultibodyTree model.
  /// @param[out] H
  ///   A valid (non-null) pointer to a squared matrix in `ℛⁿˣⁿ` with n the
  ///   number of generalized velocities (num_velocities()) of the model.
  ///   This method aborts if H is nullptr or if it does not have the proper
  ///   size.
  ///
  /// The algorithm used to build `M(q)` consists in computing one column of
  /// `M(q)` at a time using inverse dynamics. The result from inverse dynamics,
  /// with no applied forces, is the vector of generalized forces: <pre>
  ///   tau = M(q)v̇ + C(q, v)v
  /// </pre>
  /// where q and v are the generalized positions and velocities, respectively.
  /// When `v = 0` the Coriolis and gyroscopic forces term `C(q, v)v` is zero.
  /// Therefore the `i-th` column of `M(q)` can be obtained performing inverse
  /// dynamics with an acceleration vector `v̇ = eᵢ`, with `eᵢ` the standard
  /// (or natural) basis of `ℛⁿ` with n the number of generalized velocities.
  /// We write this as: <pre>
  ///   H.ᵢ(q) = M(q) * e_i
  /// </pre>
  /// where `H.ᵢ(q)` (notice the dot for the rows index) denotes the `i-th`
  /// column in M(q).
  ///
  /// @warning This is an O(n²) algorithm. Avoid the explicit computation of the
  /// mass matrix whenever possible.
  void CalcMassMatrixViaInverseDynamics(
      const systems::Context<T>& context, EigenPtr<MatrixX<T>> H) const;

  /// Computes the bias term `C(q, v)v` containing Coriolis and gyroscopic
  /// effects of the multibody equations of motion: <pre>
  ///   M(q)v̇ + C(q, v)v = tau_app + ∑ J_WBᵀ(q) Fapp_Bo_W
  /// </pre>
  /// where `M(q)` is the multibody model's mass matrix and `tau_app` consists
  /// of a vector applied generalized forces. The last term is a summation over
  /// all bodies in the model where `Fapp_Bo_W` is an applied spatial force on
  /// body B at `Bo` which gets projected into the space of generalized forces
  /// with the geometric Jacobian `J_WB(q)` which maps generalized velocities
  /// into body B spatial velocity as `V_WB = J_WB(q)v`.
  ///
  /// @param[in] context
  ///   The context containing the state of the %MultibodyTree model. It stores
  ///   the generalized positions q and the generalized velocities v.
  /// @param[out] Cv
  ///   On output, `Cv` will contain the product `C(q, v)v`. It must be a valid
  ///   (non-null) pointer to a column vector in `ℛⁿ` with n the number of
  ///   generalized velocities (num_velocities()) of the model.
  ///   This method aborts if Cv is nullptr or if it does not have the
  ///   proper size.
  void CalcBiasTerm(
      const systems::Context<T>& context, EigenPtr<VectorX<T>> Cv) const;

  /// Computes the generalized forces `tau_g(q)` due to gravity as a function
  /// of the generalized positions `q` stored in the input `context`.
  /// The vector of generalized forces due to gravity `tau_g(q)` is defined such
  /// that it appears on the right hand side of the equations of motion together
  /// with any other generalized forces, like so:
  /// <pre>
  ///   Mv̇ + C(q, v)v = tau_g(q) + tau_app
  /// </pre>
  /// where `tau_app` includes any other generalized forces applied on the
  /// system.
  ///
  /// @param[in] context
  ///   The context storing the state of the multibody model.
  /// @returns tau_g
  ///   A vector containing the generalized forces due to gravity.
  ///   The generalized forces are consistent with the vector of
  ///   generalized velocities `v` for `this` MultibodyTree model so that
  ///   the inner product `v⋅tau_g` corresponds to the power applied by the
  ///   gravity forces on the mechanical system. That is, `v⋅tau_g > 0`
  ///   corresponds to potential energy going into the system, as either
  ///   mechanical kinetic energy, some other potential energy, or heat, and
  ///   therefore to a decrease of the gravitational potential energy.
  VectorX<T> CalcGravityGeneralizedForces(
      const systems::Context<T>& context) const;

  /// Transforms generalized velocities v to time derivatives `qdot` of the
  /// generalized positions vector `q` (stored in `context`). `v` and `qdot`
  /// are related linearly by `q̇ = N(q)⋅v`.
  /// Using the configuration `q` stored in the given `context` this method
  /// calculates `q̇ = N(q)⋅v`.
  ///
  /// @param[in] context
  ///   The context containing the state of the %MultibodyTree model.
  /// @param[in] v
  ///   A vector of of generalized velocities for `this` %MultibodyTree model.
  ///   This method aborts if v is not of size num_velocities().
  /// @param[out] qdot
  ///   A valid (non-null) pointer to a vector in `ℝⁿ` with n being the number
  ///   of generalized positions in `this` %MultibodyTree model,
  ///   given by `num_positions()`. This method aborts if `qdot` is nullptr
  ///   or if it is not of size num_positions().
  ///
  /// @see MapQDotToVelocity()
  /// @see Mobilizer::MapVelocityToQDot()
  void MapVelocityToQDot(
      const systems::Context<T>& context,
      const Eigen::Ref<const VectorX<T>>& v,
      EigenPtr<VectorX<T>> qdot) const;

  /// Transforms the time derivative `qdot` of the generalized positions vector
  /// `q` (stored in `context`) to generalized velocities `v`. `v` and `q̇`
  /// are related linearly by `q̇ = N(q)⋅v`. Although `N(q)` is not
  /// necessarily square, its left pseudo-inverse `N⁺(q)` can be used to
  /// invert that relationship without residual error, provided that `qdot` is
  /// in the range space of `N(q)` (that is, if it *could* have been produced as
  /// `q̇ = N(q)⋅v` for some `v`).
  /// Using the configuration `q` stored in the given `context` this method
  /// calculates `v = N⁺(q)⋅q̇`.
  ///
  /// @param[in] context
  ///   The context containing the state of the %MultibodyTree model.
  /// @param[in] qdot
  ///   A vector containing the time derivatives of the generalized positions.
  ///   This method aborts if `qdot` is not of size num_positions().
  /// @param[out] v
  ///   A valid (non-null) pointer to a vector in `ℛⁿ` with n the number of
  ///   generalized velocities. This method aborts if v is nullptr or if it
  ///   is not of size num_velocities().
  ///
  /// @see MapVelocityToQDot()
  /// @see Mobilizer::MapQDotToVelocity()
  void MapQDotToVelocity(
      const systems::Context<T>& context,
      const Eigen::Ref<const VectorX<T>>& qdot,
      EigenPtr<VectorX<T>> v) const;

  /// Computes all the quantities that are required in the final pass of the
  /// articulated body algorithm and stores them in the articulated body cache
  /// `abc`.
  ///
  /// These include:
  /// - Articulated body inertia `Pplus_PB_W`, which can be thought of as the
  ///   articulated body inertia of parent body P as though it were inertialess,
  ///   but taken about Bo and expressed in W.
  ///
  /// @param[in] context
  ///   The context containing the state of the %MultibodyTree model.
  /// @param[in] pc
  ///   A position kinematics cache object already updated to be in sync with
  ///   `context`.
  /// @param[out] abc
  ///   A pointer to a valid, non nullptr, articulated body cache. This method
  ///   throws an exception if `abc` is a nullptr.
  ///
  /// @pre The position kinematics `pc` must have been previously updated with a
  /// call to CalcPositionKinematicsCache() using the same `context`  .
  void CalcArticulatedBodyInertiaCache(
      const systems::Context<T>& context,
      const PositionKinematicsCache<T>& pc,
      ArticulatedBodyInertiaCache<T>* abc) const;

  /// @}
  // Closes "Computational methods" Doxygen section.

  /// This method allows users to map the state of `this` model, x, into a
  /// vector of selected state xₛ with a given preferred ordering.
  /// The mapping, or selection, is returned in the form of a selector matrix
  /// Sx such that `xₛ = Sx⋅x`. The size nₛ of xₛ is always smaller or equal
  /// than the size of the full state x. That is, a user might be interested in
  /// only a given portion of the full state x.
  ///
  /// This selection matrix is particularly useful when adding PID control
  /// on a portion of the state, see systems::controllers::PidController.
  ///
  /// A user specifies the preferred order in xₛ via `user_to_joint_index_map`.
  /// The selected state is built such that selected positions are followed
  /// by selected velocities, as in `xₛ = [qₛ, vₛ]`.
  /// The positions in qₛ are a concatenation of the positions for each joint
  /// in the order they appear in `user_to_joint_index_map`. That is, the
  /// positions for `user_to_joint_index_map[0]` are first, followed by the
  /// positions for `user_to_joint_index_map[1]`, etc. Similarly for the
  /// selected velocities vₛ.
  ///
  /// @throws std::logic_error if there are repeated indexes in
  /// `user_to_joint_index_map`.
  // TODO(amcastro-tri): consider having an extra `free_body_index_map`
  // so that users could also re-order free bodies if they wanted to.
  MatrixX<double> MakeStateSelectorMatrix(
      const std::vector<JointIndex>& user_to_joint_index_map) const;

  /// Alternative signature to build a state selector matrix from a std::vector
  /// of joint names.
  /// See MakeStateSelectorMatrixFromJointNames(const std::vector<JointIndex>&)
  /// for details.
  /// `selected_joints` must not contain any duplicates.
  ///
  /// A user specifies the preferred order in the selected states vector xₛ via
  /// `selected_joints`. The selected state is built such that selected
  /// positions are followed by selected velocities, as in `xₛ = [qₛ, vₛ]`.
  /// The positions in qₛ are a concatenation of the positions for each joint
  /// in the order they appear in `selected_joints`. That is, the positions for
  /// `selected_joints[0]` are first, followed by the positions for
  /// `selected_joints[1]`, etc. Similarly for the selected velocities vₛ.
  ///
  /// @throws std::logic_error if there are any duplicates in `selected_joints`.
  /// @throws std::logic_error if there is no joint in the model with a name
  /// specified in `selected_joints`.
  MatrixX<double> MakeStateSelectorMatrixFromJointNames(
      const std::vector<std::string>& selected_joints) const;

  /// This method allows user to map a vector `uₛ` containing the actuation
  /// for a set of selected actuators into the vector u containing the actuation
  /// values for `this` full model.
  /// The mapping, or selection, is returned in the form of a selector matrix
  /// Su such that `u = Su⋅uₛ`. The size nₛ of uₛ is always smaller or equal
  /// than the size of the full vector of actuation values u. That is, a user
  /// might be interested in only a given subset of actuators in the model.
  ///
  /// This selection matrix is particularly useful when adding PID control
  /// on a portion of the state, see systems::controllers::PidController.
  ///
  /// A user specifies the preferred order in uₛ via
  /// `user_to_actuator_index_map`. The actuation values in uₛ are a
  /// concatenation of the values for each actuator in the order they appear in
  /// `user_to_actuator_index_map`.
  /// The full vector of actuation values u is ordered by JointActuatorIndex.
  MatrixX<double> MakeActuatorSelectorMatrix(
      const std::vector<JointActuatorIndex>& user_to_actuator_index_map) const;

  /// Alternative signature to build an actuation selector matrix `Su` such
  /// that `u = Su⋅uₛ`, where u is the vector of actuation values for the full
  /// model (ordered by JointActuatorIndex) and uₛ is a vector of actuation
  /// values for the actuators acting on the joints listed by
  /// `user_to_joint_index_map`. It is assumed that all joints referenced by
  /// `user_to_joint_index_map` are actuated.
  /// See MakeActuatorSelectorMatrix(const std::vector<JointActuatorIndex>&) for
  /// details.
  /// @throws std::logic_error if any of the joints in
  /// `user_to_joint_index_map` does not have an actuator.
  MatrixX<double> MakeActuatorSelectorMatrix(
      const std::vector<JointIndex>& user_to_joint_index_map) const;

  /// @name Methods to retrieve multibody element variants
  ///
  /// Given two variants of the same %MultibodyTree, these methods map an
  /// element in one variant, to its corresponding element in the other variant.
  ///
  /// A concrete case is the call to ToAutoDiffXd() to obtain a
  /// %MultibodyTree variant templated on AutoDiffXd from a %MultibodyTree
  /// templated on `double`. Typically, a user holding a `Body<double>` (or any
  /// other multibody element in the original variant templated on `double`)
  /// would like to retrieve the corresponding `Body<AutoDiffXd>` variant from
  /// the new AutoDiffXd tree variant.
  ///
  /// Consider the following code example:
  /// @code
  ///   // The user creates a model.
  ///   MultibodyTree<double> model;
  ///   // User adds a body and keeps a reference to it.
  ///   const RigidBody<double>& body = model.AddBody<RigidBody>(...);
  ///   // User creates an AutoDiffXd variant. Variants on other scalar types
  ///   // can be created with a call to CloneToScalar().
  ///   std::unique_ptr<MultibodyTree<Tvariant>> variant_model =
  ///       model.ToAutoDiffXd();
  ///   // User retrieves the AutoDiffXd variant corresponding to the original
  ///   // body added above.
  ///   const RigidBody<AutoDiffXd>&
  ///       variant_body = variant_model.get_variant(body);
  /// @endcode
  ///
  /// MultibodyTree::get_variant() is templated on the multibody element
  /// type which is deduced from its only input argument. The returned element
  /// is templated on the scalar type T of the %MultibodyTree on which this
  /// method is invoked.
  /// @{

  /// SFINAE overload for Frame<T> elements.
  template <template <typename> class MultibodyElement, typename Scalar>
  std::enable_if_t<std::is_base_of<Frame<T>, MultibodyElement<T>>::value,
                   const MultibodyElement<T>&> get_variant(
      const MultibodyElement<Scalar>& element) const {
    return get_frame_variant(element);
  }

  /// SFINAE overload for Body<T> elements.
  template <template <typename> class MultibodyElement, typename Scalar>
  std::enable_if_t<std::is_base_of<Body<T>, MultibodyElement<T>>::value,
                   const MultibodyElement<T>&> get_variant(
      const MultibodyElement<Scalar>& element) const {
    return get_body_variant(element);
  }

  /// SFINAE overload for Mobilizer<T> elements.
  template <template <typename> class MultibodyElement, typename Scalar>
  std::enable_if_t<std::is_base_of<Mobilizer<T>, MultibodyElement<T>>::value,
                   const MultibodyElement<T>&> get_variant(
      const MultibodyElement<Scalar>& element) const {
    return get_mobilizer_variant(element);
  }

  /// SFINAE overload for Joint<T> elements.
  template <template <typename> class MultibodyElement, typename Scalar>
  std::enable_if_t<std::is_base_of<Joint<T>, MultibodyElement<T>>::value,
                   const MultibodyElement<T>&> get_variant(
      const MultibodyElement<Scalar>& element) const {
    return get_joint_variant(element);
  }
  /// @}

  /// Creates a deep copy of `this` %MultibodyTree templated on the same
  /// scalar type T as `this` tree.
  std::unique_ptr<MultibodyTree<T>> Clone() const {
    return CloneToScalar<T>();
  }

  /// Creates a deep copy of `this` %MultibodyTree templated on AutoDiffXd.
  std::unique_ptr<MultibodyTree<AutoDiffXd>> ToAutoDiffXd() const {
    return CloneToScalar<AutoDiffXd>();
  }

  /// Creates a deep copy of `this` %MultibodyTree templated on the scalar type
  /// `ToScalar`.
  /// The new deep copy is guaranteed to have exactly the same
  /// MultibodyTreeTopology as the original tree the method is called on.
  /// This method ensures the following cloning order:
  ///
  ///   - Body objects, and their corresponding BodyFrame objects.
  ///   - Frame objects.
  ///   - If a Frame is attached to another frame, its parent frame is
  ///     guaranteed to be created first.
  ///   - Mobilizer objects are created last and therefore clones of the
  ///     original Frame objects are guaranteed to already be part of the cloned
  ///     tree.
  ///
  /// Consider the following code example:
  /// @code
  ///   // The user creates a model.
  ///   MultibodyTree<double> model;
  ///   // User adds a body and keeps a reference to it.
  ///   const RigidBody<double>& body = model.AddBody<RigidBody>(...);
  ///   // User creates an AutoDiffXd variant, where ToScalar = AutoDiffXd.
  ///   std::unique_ptr<MultibodyTree<AutoDiffXd>> model_autodiff =
  ///       model.CloneToScalar<AutoDiffXd>();
  ///   // User retrieves the AutoDiffXd variant corresponding to the original
  ///   // body added above.
  ///   const RigidBody<AutoDiffXd>&
  ///       body_autodiff = model_autodiff.get_variant(body);
  /// @endcode
  ///
  /// MultibodyTree::get_variant() is templated on the multibody element
  /// type which is deduced from its only input argument. The returned element
  /// is templated on the scalar type T of the %MultibodyTree on which this
  /// method is invoked.
  /// In the example above, the user could have also invoked the method
  /// ToAutoDiffXd().
  ///
  /// @pre Finalize() must have already been called on this %MultibodyTree.
  template <typename ToScalar>
  std::unique_ptr<MultibodyTree<ToScalar>> CloneToScalar() const {
    if (!topology_is_valid()) {
      throw std::logic_error(
          "Attempting to clone a MultibodyTree with an invalid topology. "
          "MultibodyTree::Finalize() must be called before attempting to clone"
          " a MultibodyTree.");
    }
    auto tree_clone = std::make_unique<MultibodyTree<ToScalar>>();

    tree_clone->frames_.resize(num_frames());
    // Skipping the world body at body_index = 0.
    for (BodyIndex body_index(1); body_index < num_bodies(); ++body_index) {
      const Body<T>& body = get_body(body_index);
      tree_clone->CloneBodyAndAdd(body);
    }

    // Frames are cloned in their index order, that is, in the exact same order
    // they were added to the original tree. Since the Frame API enforces the
    // creation of the parent frame first, this traversal guarantees that parent
    // body frames are created before their child frames.
    for (const auto& frame : owned_frames_) {
      tree_clone->CloneFrameAndAdd(*frame);
    }

    for (const auto& mobilizer : owned_mobilizers_) {
      // This call assumes that tree_clone already contains all the cloned
      // frames.
      tree_clone->CloneMobilizerAndAdd(*mobilizer);
    }

    for (const auto& force_element : owned_force_elements_) {
      tree_clone->CloneForceElementAndAdd(*force_element);
    }

    // Since Joint<T> objects are implemented from basic element objects like
    // Body, Mobilizer, ForceElement and Constraint, they are cloned last so
    // that the clones of their dependencies are guaranteed to be available.
    // DO NOT change this order!!!
    for (const auto& joint : owned_joints_) {
      tree_clone->CloneJointAndAdd(*joint);
    }

    for (const auto& actuator : owned_actuators_) {
      tree_clone->CloneActuatorAndAdd(*actuator);
    }

    // We can safely make a deep copy here since the original multibody tree is
    // required to be finalized.
    tree_clone->topology_ = this->topology_;
    tree_clone->body_name_to_index_ = this->body_name_to_index_;
    tree_clone->frame_name_to_index_ = this->frame_name_to_index_;
    tree_clone->joint_name_to_index_ = this->joint_name_to_index_;
    tree_clone->actuator_name_to_index_ = this->actuator_name_to_index_;
    tree_clone->instance_name_to_index_ = this->instance_name_to_index_;
    tree_clone->instance_index_to_name_ = this->instance_index_to_name_;

    // All other internals templated on T are created with the following call to
    // FinalizeInternals().
    tree_clone->FinalizeInternals();
    return tree_clone;
  }

  /// Evaluates position kinematics cached in context.
  /// @param context A Context whose position kinematics cache will be
  ///                updated and returned.
  /// @return Reference to the PositionKinematicsCache of context.
  const PositionKinematicsCache<T>& EvalPositionKinematics(
      const systems::Context<T>& context) const {
    DRAKE_ASSERT(tree_system_ != nullptr);
    return tree_system_->EvalPositionKinematics(context);
  }

  /// Evaluates velocity kinematics cached in context. This will also
  /// force position kinematics to be updated if it hasn't already.
  /// @param context A Context whose velocity kinematics cache will be
  ///                updated and returned.
  /// @return Reference to the VelocityKinematicsCache of context.
  const VelocityKinematicsCache<T>& EvalVelocityKinematics(
      const systems::Context<T>& context) const {
    DRAKE_ASSERT(tree_system_ != nullptr);
    return tree_system_->EvalVelocityKinematics(context);
  }

  /// (Internal use only) Informs the MultibodyTree how to access its resources
  /// within a Context.
  void set_tree_system(MultibodyTreeSystem<T>* tree_system) {
    DRAKE_DEMAND(tree_system != nullptr && tree_system_ == nullptr);
    tree_system_ = tree_system;
  }

  /// (Internal) Computes the cache entry associated with the geometric Jacobian
  /// H_PB_W for each node.
  /// The geometric Jacobian `H_PB_W` relates to the spatial velocity of B in P
  /// by `V_PB_W = H_PB_W(q)⋅v_B`, where `v_B` corresponds to the generalized
  /// velocities associated to body B. `H_PB_W` has size `6 x nm` with `nm` the
  /// number of mobilities associated with body B.
  /// `H_PB_W_cache` stores the Jacobian matrices for all nodes in the tree as a
  /// vector of the columns of these matrices. Therefore `H_PB_W_cache` has as
  /// many entries as number of generalized velocities in the tree.
  void CalcAcrossNodeGeometricJacobianExpressedInWorld(
      const systems::Context<T>& context,
      const PositionKinematicsCache<T>& pc,
      std::vector<Vector6<T>>* H_PB_W_cache) const;

 private:
  // Make MultibodyTree templated on every other scalar type a friend of
  // MultibodyTree<T> so that CloneToScalar<ToAnyOtherScalar>() can access
  // private methods from MultibodyTree<T>.
  template <typename> friend class MultibodyTree;

  // Friend class to facilitate testing.
  friend class MultibodyTreeTester;

  // Finalizes the MultibodyTreeTopology of this tree.
  void FinalizeTopology();

  // At Finalize(), this method performs all other finalization that is not
  // topological (i.e. performed by FinalizeTopology()). This includes for
  // instance the creation of BodyNode objects.
  // This method will throw a std::logic_error if FinalizeTopology() was not
  // previously called on this tree.
  void FinalizeInternals();

  // Helper method to add a QuaternionFreeMobilizer to all bodies that do not
  // have a mobilizer. The mobilizer is between each body and the world. To be
  // called at Finalize().
  // The world body is special in that it is the only body in the model with no
  // mobilizer, even after Finalize().
  void AddQuaternionFreeMobilizerToAllBodiesWithNoMobilizer();

  // Helper method to access the mobilizer of a free body.
  // If `body` is a free body in the model, this method will return the
  // QuaternionFloatingMobilizer for the body. If the body is not free but it
  // is connected to the model by a Joint, this method will throw a
  // std::exception.
  // The returned mobilizer provides a user-facing API to set the state for
  // this body including both pose and spatial velocity.
  // @note In general setting the pose and/or velocity of a body in the model
  // would involve a complex inverse kinematics problem. It is possible however
  // to do this directly for free bodies and the QuaternionFloatingMobilizer
  // user-facing API allows us to do exactly that.
  // @throws std::exception if `body` is not free in the model.
  // @throws std::exception if called pre-finalize.
  // @throws std::exception if called on the world body.
  const QuaternionFloatingMobilizer<T>& GetFreeBodyMobilizerOrThrow(
      const Body<T>& body) const;

  // Helper method for throwing an exception within public methods that should
  // not be called post-finalize. The invoking method should pass its name so
  // that the error message can include that detail.
  void ThrowIfFinalized(const char* source_method) const;

  // Helper method for throwing an exception within public methods that should
  // not be called pre-finalize. The invoking method should pass its name so
  // that the error message can include that detail.
  void ThrowIfNotFinalized(const char* source_method) const;

  // Helper method to compute the angular velocity Jacobian Jw_WFq and the
  // translational velocity Jacobian Jv_WFq for a list of points Q which
  // instantaneously move with frame F that is, the position of these points
  // Q is fixed in frame F.
  // Jacobians Jw_WFq and Jv_WFq are defined such that the angular velocity
  // w_WFq and the translational velocity v_WFq of frame F shifted (see
  // SpatialVelocity::Shift() for a description of the shift operation) to a
  // frame Fq with origin at a point Q are given by:
  //   w_WFq = Jw_WFq⋅v
  //   v_WFq = Jv_WFq⋅v
  //
  // This method provides the option to specify whether angular and/or
  // translational terms need to be computed, however the caller must at least
  // request one of them.
  // If Jw_WFq is nullptr, then angular terms are not computed.
  // If Jv_WFq is nullptr, then translational terms are not computed.
  //
  //
  //               Format of the Jacobian matrix Jw_WFq
  //
  // Notice that, the angular velocity of frame F shifted to a frame Fq with
  // origin at a point Q is the same as that of frame F, for any point Q.
  // That is, w_WFq = w_WF for any point Q. With this in mind, Jw_WFq is
  // defined so that:
  //   w_WFq = w_WF = Jw_WFq⋅v
  // and therefore Jw_WFq is a matrix of size 3 x nv, with nv the number of
  // generalized velocities. If not nullptr on input, matrix Jw_WFq **must**
  // have the required size of 3 x nv or this method throws a
  // std::runtime_error exception.
  //
  //
  //               Format of the Jacobian matrix Jv_WFq
  //
  // We stack the translational velocity of each point Q into a column vector
  // v_WFq = [v_WFq1; v_WFq2; ...] of size 3 x np, with np the number of
  // points in the input list. Then the translational velocities Jacobian is
  // defined as:
  //   Jv_WFq = ∇ᵥv_WFq
  // that is, the gradient with respect to the generalized velocities v.
  // Therefore vector v_WFq stacking the translational velocity of each point
  // Q is given by:
  //   v_WFq = Jv_WFq⋅v
  //
  // Therefore Jv_WFq is a matrix with 3⋅np rows and nv columns. If not
  // nullptr on input, matrix Jv_WFq **must** have the required size of
  // 3⋅np x nv or this method throws a std::runtime_error exception.
  //
  // This helper throws std::runtime_error when:
  // - The number of rows in p_WQ_list does not equal three. That is, p_WQ_list
  //   must be a matrix with each column being a 3D vector for each point Q.
  // - Jw_WFq and Jv_WFq are both nullptr (caller must request at least one
  //   Jacobian).
  // - The number of columns of Jw_WFq and/or Jv_WFq does not equal
  //   num_velocities().
  // - The number of rows of Jw_WFq does not equal 3.
  // - The number of rows of Jv_WFq does not equal 3 x np.
  void CalcFrameJacobianExpressedInWorld(
      const systems::Context<T>& context,
      const Frame<T>& frame_F,
      const Eigen::Ref<const MatrixX<T>>& p_WQ_list,
<<<<<<< HEAD
      bool from_qdot,
=======
>>>>>>> e9eb346e
      EigenPtr<MatrixX<T>> Jw_WFq, EigenPtr<MatrixX<T>> Jv_WFq) const;

  // Implementation for CalcMassMatrixViaInverseDynamics().
  // It assumes:
  //  - The position kinematics cache object is already updated to be in sync
  //    with `context`.
  //  - H is not nullptr.
  //  - H has storage for a square matrix of size num_velocities().
  void DoCalcMassMatrixViaInverseDynamics(
      const systems::Context<T>& context,
      const PositionKinematicsCache<T>& pc,
      EigenPtr<MatrixX<T>> H) const;

  // Implementation of CalcBiasTerm().
  // It assumes:
  //  - The position kinematics cache object is already updated to be in sync
  //    with `context`.
  //  - The velocity kinematics cache object is already updated to be in sync
  //    with `context`.
  //  - Cv is not nullptr.
  //  - Cv has storage for a vector of size num_velocities().
  void DoCalcBiasTerm(
      const systems::Context<T>& context,
      const PositionKinematicsCache<T>& pc,
      const VelocityKinematicsCache<T>& vc,
      EigenPtr<VectorX<T>> Cv) const;

  // Helper method to apply forces due to damping at the joints.
  // MultibodyTree treats damping forces separately from other ForceElement
  // forces for a quick simple solution. This allows clients of MBT (namely MBP)
  // to implement their own customized (implicit) time stepping schemes.
  // TODO(amcastro-tri): Consider updating ForceElement to also compute a
  // Jacobian for general force models. That would allow us to implement
  // implicit schemes for any forces using a more general infrastructure rather
  // than having to deal with damping in a special way.
  void AddJointDampingForces(
      const systems::Context<T>& context, MultibodyForces<T>* forces) const;

  // Implementation of CalcPotentialEnergy().
  // It is assumed that the position kinematics cache pc is in sync with
  // context.
  T DoCalcPotentialEnergy(const systems::Context<T>& context,
                          const PositionKinematicsCache<T>& pc) const;

  // Implementation of CalcConservativePower().
  // It is assumed that the position kinematics cache pc and the velocity
  // kinematics cache vc are in sync with context.
  T DoCalcConservativePower(const systems::Context<T>& context,
                            const PositionKinematicsCache<T>& pc,
                            const VelocityKinematicsCache<T>& vc) const;

  void CreateBodyNode(BodyNodeIndex body_node_index);

  void CreateModelInstances();

  // Helper method to create a clone of `frame` and add it to `this` tree.
  template <typename FromScalar>
  Frame<T>* CloneFrameAndAdd(const Frame<FromScalar>& frame) {
    FrameIndex frame_index = frame.index();

    auto frame_clone = frame.CloneToScalar(*this);
    frame_clone->set_parent_tree(this, frame_index);
    frame_clone->set_model_instance(frame.model_instance());

    Frame<T>* raw_frame_clone_ptr = frame_clone.get();
    // The order in which frames are added into frames_ is important to keep the
    // topology invariant. Therefore we index new clones according to the
    // original frame_index.
    frames_[frame_index] = raw_frame_clone_ptr;
    // The order within owned_frames_ does not matter.
    owned_frames_.push_back(std::move(frame_clone));
    return raw_frame_clone_ptr;
  }

  // Helper method to create a clone of `body` and add it to `this` tree.
  // Because this method is only invoked in a controlled manner from within
  // CloneToScalar(), it is guaranteed that the cloned body in this variant's
  // `owned_bodies_` will occupy the same position as its corresponding Body
  // in the source variant `body`.
  template <typename FromScalar>
  Body<T>* CloneBodyAndAdd(const Body<FromScalar>& body) {
    const BodyIndex body_index = body.index();
    const FrameIndex body_frame_index = body.body_frame().index();

    auto body_clone = body.CloneToScalar(*this);
    body_clone->set_parent_tree(this, body_index);
    body_clone->set_model_instance(body.model_instance());
    // MultibodyTree can access selected private methods in Body through its
    // BodyAttorney.
    Frame<T>* body_frame_clone =
        &internal::BodyAttorney<T>::get_mutable_body_frame(body_clone.get());
    body_frame_clone->set_parent_tree(this, body_frame_index);
    body_frame_clone->set_model_instance(body.model_instance());

    // The order in which frames are added into frames_ is important to keep the
    // topology invariant. Therefore we index new clones according to the
    // original body_frame_index.
    frames_[body_frame_index] = body_frame_clone;
    Body<T>* raw_body_clone_ptr = body_clone.get();
    // The order in which bodies are added into owned_bodies_ is important to
    // keep the topology invariant. Therefore this method is called from
    // MultibodyTree::CloneToScalar() within a loop by original body_index.
    DRAKE_DEMAND(static_cast<int>(owned_bodies_.size()) == body_index);
    owned_bodies_.push_back(std::move(body_clone));
    return raw_body_clone_ptr;
  }

  // Helper method to create a clone of `mobilizer` and add it to `this` tree.
  template <typename FromScalar>
  Mobilizer<T>* CloneMobilizerAndAdd(const Mobilizer<FromScalar>& mobilizer) {
    MobilizerIndex mobilizer_index = mobilizer.index();
    auto mobilizer_clone = mobilizer.CloneToScalar(*this);
    mobilizer_clone->set_parent_tree(this, mobilizer_index);
    mobilizer_clone->set_model_instance(mobilizer.model_instance());
    Mobilizer<T>* raw_mobilizer_clone_ptr = mobilizer_clone.get();
    owned_mobilizers_.push_back(std::move(mobilizer_clone));
    return raw_mobilizer_clone_ptr;
  }

  // Helper method to create a clone of `force_element` and add it to `this`
  // tree.
  template <typename FromScalar>
  void CloneForceElementAndAdd(
      const ForceElement<FromScalar>& force_element) {
    ForceElementIndex force_element_index = force_element.index();
    auto force_element_clone = force_element.CloneToScalar(*this);
    force_element_clone->set_parent_tree(this, force_element_index);
    force_element_clone->set_model_instance(force_element.model_instance());
    owned_force_elements_.push_back(std::move(force_element_clone));
  }

  // Helper method to create a clone of `joint` and add it to `this` tree.
  template <typename FromScalar>
  Joint<T>* CloneJointAndAdd(const Joint<FromScalar>& joint) {
    JointIndex joint_index = joint.index();
    auto joint_clone = joint.CloneToScalar(*this);
    joint_clone->set_parent_tree(this, joint_index);
    joint_clone->set_model_instance(joint.model_instance());
    owned_joints_.push_back(std::move(joint_clone));
    return owned_joints_.back().get();
  }

  // Helper method to create a clone of `actuator` (which is templated on
  // FromScalar) and add it to `this` tree (templated on T).
  template <typename FromScalar>
  void CloneActuatorAndAdd(
      const JointActuator<FromScalar>& actuator) {
    JointActuatorIndex actuator_index = actuator.index();
    std::unique_ptr<JointActuator<T>> actuator_clone =
        actuator.CloneToScalar(*this);
    actuator_clone->set_parent_tree(this, actuator_index);
    actuator_clone->set_model_instance(actuator.model_instance());
    owned_actuators_.push_back(std::move(actuator_clone));
  }

  // Helper method to retrieve the corresponding Frame<T> variant to a Frame in
  // a MultibodyTree variant templated on Scalar.
  template <template <typename> class FrameType, typename Scalar>
  const FrameType<T>& get_frame_variant(const FrameType<Scalar>& frame) const {
    static_assert(std::is_base_of<Frame<T>, FrameType<T>>::value,
                  "FrameType<T> must be a sub-class of Frame<T>.");
    // TODO(amcastro-tri):
    //   DRAKE_DEMAND the parent tree of the variant is indeed a variant of this
    //   MultibodyTree. That will require the tree to have some sort of id.
    FrameIndex frame_index = frame.index();
    DRAKE_DEMAND(frame_index < num_frames());
    const FrameType<T>* frame_variant =
        dynamic_cast<const FrameType<T>*>(frames_[frame_index]);
    DRAKE_DEMAND(frame_variant != nullptr);
    return *frame_variant;
  }

  // Helper method to retrieve the corresponding Body<T> variant to a Body in a
  // MultibodyTree variant templated on Scalar.
  template <template <typename> class BodyType, typename Scalar>
  const BodyType<T>& get_body_variant(const BodyType<Scalar>& body) const {
    static_assert(std::is_base_of<Body<T>, BodyType<T>>::value,
                  "BodyType<T> must be a sub-class of Body<T>.");
    // TODO(amcastro-tri):
    //   DRAKE_DEMAND the parent tree of the variant is indeed a variant of this
    //   MultibodyTree. That will require the tree to have some sort of id.
    BodyIndex body_index = body.index();
    DRAKE_DEMAND(body_index < num_bodies());
    const BodyType<T>* body_variant =
        dynamic_cast<const BodyType<T>*>(
            owned_bodies_[body_index].get());
    DRAKE_DEMAND(body_variant != nullptr);
    return *body_variant;
  }

  // Helper method to retrieve the corresponding Mobilizer<T> variant to a Body
  // in a MultibodyTree variant templated on Scalar.
  template <template <typename> class MobilizerType, typename Scalar>
  const MobilizerType<T>& get_mobilizer_variant(
      const MobilizerType<Scalar>& mobilizer) const {
    static_assert(std::is_base_of<Mobilizer<T>, MobilizerType<T>>::value,
                  "MobilizerType<T> must be a sub-class of Mobilizer<T>.");
    // TODO(amcastro-tri):
    //   DRAKE_DEMAND the parent tree of the variant is indeed a variant of this
    //   MultibodyTree. That will require the tree to have some sort of id.
    MobilizerIndex mobilizer_index = mobilizer.index();
    DRAKE_DEMAND(mobilizer_index < num_mobilizers());
    const MobilizerType<T>* mobilizer_variant =
        dynamic_cast<const MobilizerType<T>*>(
            owned_mobilizers_[mobilizer_index].get());
    DRAKE_DEMAND(mobilizer_variant != nullptr);
    return *mobilizer_variant;
  }

  // Helper method to retrieve the corresponding Joint<T> variant to a Joint
  // in a MultibodyTree variant templated on Scalar.
  template <template <typename> class JointType, typename Scalar>
  const JointType<T>& get_joint_variant(const JointType<Scalar>& joint) const {
    static_assert(std::is_base_of<Joint<T>, JointType<T>>::value,
                  "JointType<T> must be a sub-class of Joint<T>.");
    // TODO(amcastro-tri):
    //   DRAKE_DEMAND the parent tree of the variant is indeed a variant of this
    //   MultibodyTree. That will require the tree to have some sort of id.
    JointIndex joint_index = joint.index();
    DRAKE_DEMAND(joint_index < num_joints());
    const JointType<T>* joint_variant =
        dynamic_cast<const JointType<T>*>(
            owned_joints_[joint_index].get());
    DRAKE_DEMAND(joint_variant != nullptr);
    return *joint_variant;
  }

  // Helper function to find the element index for an element in the tree from
  // a multimap of name to index.  It finds the element from any model
  // instance and ensures only one element of that name exists.
  template<typename ElementIndex>
  static ElementIndex GetElementIndex(
      const std::string& name, const std::string& element_description,
      const std::unordered_multimap<std::string, ElementIndex>& name_to_index) {
    const auto range = name_to_index.equal_range(name);
    if (range.first == range.second) {
      std::string lower = element_description;
      std::transform(lower.begin(), lower.end(), lower.begin(), ::tolower);
      throw std::logic_error("There is no " + lower + " named '" +
                             name + "' in the model.");
    } else if (std::next(range.first) != range.second) {
      throw std::logic_error(
          element_description + " "  + name +
          " appears in multiple model instances.");
    }
    return range.first->second;
  }

  // TODO(amcastro-tri): In future PR's adding MBT computational methods, write
  // a method that verifies the state of the topology with a signature similar
  // to RoadGeometry::CheckHasRightSizeForModel().

  const RigidBody<T>* world_body_{nullptr};
  std::vector<std::unique_ptr<Body<T>>> owned_bodies_;
  std::vector<std::unique_ptr<Frame<T>>> owned_frames_;
  std::vector<std::unique_ptr<Mobilizer<T>>> owned_mobilizers_;
  std::vector<std::unique_ptr<ForceElement<T>>> owned_force_elements_;
  std::vector<std::unique_ptr<JointActuator<T>>> owned_actuators_;
  std::vector<std::unique_ptr<internal::BodyNode<T>>> body_nodes_;
  std::vector<std::unique_ptr<internal::ModelInstance<T>>> model_instances_;

  std::vector<std::unique_ptr<Joint<T>>> owned_joints_;

  // List of all frames in the system ordered by their FrameIndex.
  // This vector contains a pointer to all frames in owned_frames_ as well as a
  // pointer to each BodyFrame, which are owned by their corresponding Body.
  std::vector<const Frame<T>*> frames_;

  // The gravity field force element.
  optional<const UniformGravityFieldElement<T>*> gravity_field_;

  // TODO(amcastro-tri): Consider moving these maps into MultibodyTreeTopology
  // since they are not templated on <T>.

  // The xxx_name_to_index_ structures are multimaps because
  // bodies/joints/actuators/etc may appear with the same name in different
  // model instances.  The index values are still unique across the entire
  // %MultibodyTree.

  // Map used to find body indexes by their body name.
  std::unordered_multimap<std::string, BodyIndex> body_name_to_index_;

  // Map used to find frame indexes by their frame name.
  std::unordered_multimap<std::string, FrameIndex> frame_name_to_index_;

  // Map used to find joint indexes by their joint name.
  std::unordered_multimap<std::string, JointIndex> joint_name_to_index_;

  // Map used to find actuator indexes by their actuator name.
  std::unordered_multimap<std::string,
                          JointActuatorIndex> actuator_name_to_index_;

  // Map used to find a model instance index by its model instance name.
  std::unordered_map<std::string, ModelInstanceIndex> instance_name_to_index_;

  // Map used to find a model instance name by its model instance index.
  std::unordered_map<ModelInstanceIndex, std::string> instance_index_to_name_;

  // Body node indexes ordered by level (a.k.a depth). Therefore for the
  // i-th level body_node_levels_[i] contains the list of all body node indexes
  // in that level.
  std::vector<std::vector<BodyNodeIndex>> body_node_levels_;

  MultibodyTreeTopology topology_;

  const MultibodyTreeSystem<T>* tree_system_{};
};

/// @cond
// Undef macros defined at the top of the file. From the GSG:
// "Exporting macros from headers (i.e. defining them in a header without
// #undefing them before the end of the header) is extremely strongly
// discouraged."
// This will require us to re-define them in the .cc file.
#undef DRAKE_MBT_THROW_IF_FINALIZED
#undef DRAKE_MBT_THROW_IF_NOT_FINALIZED
/// @endcond

}  // namespace multibody
}  // namespace drake<|MERGE_RESOLUTION|>--- conflicted
+++ resolved
@@ -2936,10 +2936,7 @@
       const systems::Context<T>& context,
       const Frame<T>& frame_F,
       const Eigen::Ref<const MatrixX<T>>& p_WQ_list,
-<<<<<<< HEAD
       bool from_qdot,
-=======
->>>>>>> e9eb346e
       EigenPtr<MatrixX<T>> Jw_WFq, EigenPtr<MatrixX<T>> Jv_WFq) const;
 
   // Implementation for CalcMassMatrixViaInverseDynamics().
