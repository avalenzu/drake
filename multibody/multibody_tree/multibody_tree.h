#pragma once

#include <algorithm>
#include <iterator>
#include <memory>
#include <string>
#include <tuple>
#include <type_traits>
#include <unordered_map>
#include <utility>
#include <vector>

#include "drake/common/autodiff.h"
#include "drake/common/drake_copyable.h"
#include "drake/common/drake_deprecated.h"
#include "drake/common/drake_optional.h"
#include "drake/common/pointer_cast.h"
#include "drake/multibody/multibody_tree/acceleration_kinematics_cache.h"
#include "drake/multibody/multibody_tree/body.h"
#include "drake/multibody/multibody_tree/body_node.h"
#include "drake/multibody/multibody_tree/force_element.h"
#include "drake/multibody/multibody_tree/frame.h"
#include "drake/multibody/multibody_tree/joint_actuator.h"
#include "drake/multibody/multibody_tree/joints/joint.h"
#include "drake/multibody/multibody_tree/mobilizer.h"
#include "drake/multibody/multibody_tree/model_instance.h"
#include "drake/multibody/multibody_tree/multibody_forces.h"
#include "drake/multibody/multibody_tree/multibody_tree_context.h"
#include "drake/multibody/multibody_tree/multibody_tree_system.h"
#include "drake/multibody/multibody_tree/multibody_tree_topology.h"
#include "drake/multibody/multibody_tree/position_kinematics_cache.h"
#include "drake/multibody/multibody_tree/quaternion_floating_mobilizer.h"
#include "drake/multibody/multibody_tree/uniform_gravity_field_element.h"
#include "drake/multibody/multibody_tree/velocity_kinematics_cache.h"
#include "drake/systems/framework/context.h"

namespace drake {
namespace multibody {

/// @cond
// Helper macro to throw an exception within methods that should not be called
// post-finalize.
#define DRAKE_MBT_THROW_IF_FINALIZED() ThrowIfFinalized(__func__)

// Helper macro to throw an exception within methods that should not be called
// pre-finalize.
#define DRAKE_MBT_THROW_IF_NOT_FINALIZED() ThrowIfNotFinalized(__func__)
/// @endcond

/// %MultibodyTree provides a representation for a physical system consisting of
/// a collection of interconnected rigid and deformable bodies. As such, it owns
/// and manages each of the elements that belong to this physical system.
/// Multibody dynamics elements include bodies, joints, force elements and
/// constraints.
///
/// @tparam T The scalar type. Must be a valid Eigen scalar.
///
/// Instantiated templates for the following kinds of T's are provided:
///
/// - double
/// - AutoDiffXd
///
/// They are already available to link against in the containing library.
/// No other values for T are currently supported.
template <typename T>
class MultibodyTree {
 public:
  DRAKE_NO_COPY_NO_MOVE_NO_ASSIGN(MultibodyTree)

  /// Creates a MultibodyTree containing only a **world** body.
  MultibodyTree();

  /// @name Methods to add new MultibodyTree elements.
  ///
  /// To create a %MultibodyTree users will add multibody elements like bodies,
  /// joints, force elements, constraints, etc, using one of these methods.
  /// Once a user is done adding multibody elements, the Finalize() method
  /// **must** be called before invoking any %MultibodyTree method.
  /// See Finalize() for details.
  /// @{
  // TODO(amcastro-tri): add at least one example of a method that requires a
  // valid topology in this documentation.
  // See this Reviewable comment:
  // https://reviewable.io/reviews/robotlocomotion/drake/5583#-KgGqGisnX9uMuYDkHpx

  /// Takes ownership of `body` and adds it to `this` %MultibodyTree. Returns a
  /// constant reference to the body just added, which will remain valid for the
  /// lifetime of `this` %MultibodyTree.
  ///
  /// Example of usage:
  /// @code
  ///   MultibodyTree<T> model;
  ///   // ... Code to define spatial_inertia, a SpatialInertia<T> object ...
  ///   const RigidBody<T>& body =
  ///       model.AddBody(std::make_unique<RigidBody<T>>(spatial_inertia));
  /// @endcode
  ///
  /// @throws std::logic_error if `body` is a nullptr.
  /// @throws std::logic_error if Finalize() was already called on `this` tree.
  ///
  /// @param[in] body A unique pointer to a body to add to `this`
  ///                 %MultibodyTree. The body class must be specialized on the
  ///                 same scalar type T as this %MultibodyTree.
  /// @returns A constant reference of type `BodyType` to the created body.
  ///          This reference which will remain valid for the lifetime of `this`
  ///          %MultibodyTree.
  ///
  /// @tparam BodyType The type of the specific sub-class of Body to add. The
  ///                  template needs to be specialized on the same scalar type
  ///                  T of this %MultibodyTree.
  template <template<typename Scalar> class BodyType>
  const BodyType<T>& AddBody(std::unique_ptr<BodyType<T>> body) {
    static_assert(std::is_convertible<BodyType<T>*, Body<T>*>::value,
                  "BodyType must be a sub-class of Body<T>.");
    if (topology_is_valid()) {
      throw std::logic_error("This MultibodyTree is finalized already. "
                             "Therefore adding more bodies is not allowed. "
                             "See documentation for Finalize() for details.");
    }
    if (body == nullptr) {
      throw std::logic_error("Input body is a nullptr.");
    }
    BodyIndex body_index(0);
    FrameIndex body_frame_index(0);
    std::tie(body_index, body_frame_index) = topology_.add_body();
    // These tests MUST be performed BEFORE frames_.push_back() and
    // owned_bodies_.push_back() below. Do not move them around!
    DRAKE_DEMAND(body_index == num_bodies());
    DRAKE_DEMAND(body_frame_index == num_frames());
    DRAKE_DEMAND(body->model_instance().is_valid());

    // TODO(amcastro-tri): consider not depending on setting this pointer at
    // all. Consider also removing MultibodyTreeElement altogether.
    body->set_parent_tree(this, body_index);
    // MultibodyTree can access selected private methods in Body through its
    // BodyAttorney.
    // - Register body frame.
    Frame<T>* body_frame =
        &internal::BodyAttorney<T>::get_mutable_body_frame(body.get());
    body_frame->set_parent_tree(this, body_frame_index);
    DRAKE_ASSERT(body_frame->name() == body->name());
    frame_name_to_index_.insert({body_frame->name(), body_frame_index});
    frames_.push_back(body_frame);
    // - Register body.
    BodyType<T>* raw_body_ptr = body.get();
    body_name_to_index_.insert({body->name(), body->index()});
    owned_bodies_.push_back(std::move(body));
    return *raw_body_ptr;
  }

  /// Constructs a new body with type `BodyType` with the given `args`, and adds
  /// it to `this` %MultibodyTree, which retains ownership. The `BodyType` will
  /// be specialized on the scalar type T of this %MultibodyTree.
  ///
  /// Example of usage:
  /// @code
  ///   MultibodyTree<T> model;
  ///   // ... Code to define spatial_inertia, a SpatialInertia<T> object ...
  ///   // Notice RigidBody is a template on a scalar type.
  ///   const RigidBody<T>& body = model.AddBody<RigidBody>(spatial_inertia);
  /// @endcode
  ///
  /// Note that for dependent names you must use the template keyword (say for
  /// instance you have a MultibodyTree<T> member within your custom class):
  ///
  /// @code
  ///   MultibodyTree<T> model;
  ///   auto body = model.template AddBody<RigidBody>(Args...);
  /// @endcode
  ///
  /// @throws std::logic_error if Finalize() was already called on `this` tree.
  ///
  /// @param[in] args The arguments needed to construct a valid Body of type
  ///                 `BodyType`. `BodyType` must provide a public constructor
  ///                 that takes these arguments.
  /// @returns A constant reference of type `BodyType` to the created body.
  ///          This reference which will remain valid for the lifetime of `this`
  ///          %MultibodyTree.
  ///
  /// @tparam BodyType A template for the type of Body to construct. The
  ///                  template will be specialized on the scalar type T of this
  ///                  %MultibodyTree.
  template<template<typename Scalar> class BodyType, typename... Args>
  const BodyType<T>& AddBody(Args&&... args) {
    static_assert(std::is_convertible<BodyType<T>*, Body<T>*>::value,
                  "BodyType must be a sub-class of Body<T>.");
    return AddBody(std::make_unique<BodyType<T>>(std::forward<Args>(args)...));
  }

  /// Creates a rigid body with the provided name, model instance, and spatial
  /// inertia.  This method returns a constant reference to the body just added,
  /// which will remain valid for the lifetime of `this` %MultibodyTree.
  ///
  /// Example of usage:
  /// @code
  ///   MultibodyTree<T> model;
  ///   // ... Code to define spatial_inertia, a SpatialInertia<T> object ...
  ///   ModelInstanceIndex model_instance = model.AddModelInstance("instance");
  ///   const RigidBody<T>& body =
  ///     model.AddRigidBody("BodyName", model_instance, spatial_inertia);
  /// @endcode
  ///
  /// @param[in] name
  ///   A string that identifies the new body to be added to `this` model. A
  ///   std::runtime_error is thrown if a body named `name` already is part of
  ///   @p model_instance. See HasBodyNamed(), Body::name().
  /// @param[in] model_instance
  ///   A model instance index which this body is part of.
  /// @param[in] M_BBo_B
  ///   The SpatialInertia of the new rigid body to be added to `this` model,
  ///   computed about the body frame origin `Bo` and expressed in the body
  ///   frame B.
  /// @returns A constant reference to the new RigidBody just added, which will
  ///          remain valid for the lifetime of `this` %MultibodyTree.
  /// @throws std::logic_error if a body named `name` already exists in this
  ///         model instance.
  /// @throws std::logic_error if the model instance does not exist.
  const RigidBody<T>& AddRigidBody(
      const std::string& name, ModelInstanceIndex model_instance,
      const SpatialInertia<double>& M_BBo_B) {
    if (model_instance >= num_model_instances()) {
      throw std::logic_error("Invalid model instance specified.");
    }

    if (HasBodyNamed(name, model_instance)) {
      throw std::logic_error(
          "Model instance '" + instance_index_to_name_.at(model_instance) +
          "' already contains a body named '" + name + "'. " +
          "Body names must be unique within a given model.");
    }

    const RigidBody<T>& body =
        this->template AddBody<RigidBody>(name, model_instance, M_BBo_B);
    return body;
  }

  /// Creates a rigid body with the provided name, model instance, and spatial
  /// inertia.  The newly created body will be placed in the default model
  /// instance.  This method returns a constant reference to the body just
  /// added, which will remain valid for the lifetime of `this` %MultibodyTree.
  ///
  /// Example of usage:
  /// @code
  ///   MultibodyTree<T> model;
  ///   // ... Code to define spatial_inertia, a SpatialInertia<T> object ...
  ///   const RigidBody<T>& body =
  ///     model.AddRigidBody("BodyName", spatial_inertia);
  /// @endcode
  ///
  /// @param[in] name
  ///   A string that identifies the new body to be added to `this` model. A
  ///   std::runtime_error is thrown if a body named `name` already is part of
  ///   the model in the default model instance. See HasBodyNamed(),
  ///   Body::name().
  /// @param[in] M_BBo_B
  ///   The SpatialInertia of the new rigid body to be added to `this` model,
  ///   computed about the body frame origin `Bo` and expressed in the body
  ///   frame B.
  /// @returns A constant reference to the new RigidBody just added, which will
  ///          remain valid for the lifetime of `this` %MultibodyTree.
  /// @throws std::logic_error if a body named `name` already exists.
  /// @throws std::logic_error if additional model instances have been created
  ///                          beyond the world and default instances.
  const RigidBody<T>& AddRigidBody(
      const std::string& name, const SpatialInertia<double>& M_BBo_B) {
    if (num_model_instances() != 2) {
      throw std::logic_error(
          "This model has more model instances than the default.  Please "
          "call AddRigidBody with an explicit model instance.");
    }

    return AddRigidBody(name, default_model_instance(), M_BBo_B);
  }

  /// Takes ownership of `frame` and adds it to `this` %MultibodyTree. Returns
  /// a constant reference to the frame just added, which will remain valid for
  /// the lifetime of `this` %MultibodyTree.
  ///
  /// Example of usage:
  /// @code
  ///   MultibodyTree<T> model;
  ///   // ... Define body and X_BF ...
  ///   const FixedOffsetFrame<T>& frame =
  ///       model.AddFrame(std::make_unique<FixedOffsetFrame<T>>(body, X_BF));
  /// @endcode
  ///
  /// @throws std::logic_error if `frame` is a nullptr.
  /// @throws std::logic_error if Finalize() was already called on `this` tree.
  ///
  /// @param[in] frame A unique pointer to a frame to be added to `this`
  ///                  %MultibodyTree. The frame class must be specialized on
  ///                  the same scalar type T as this %MultibodyTree.
  /// @returns A constant reference of type `FrameType` to the created frame.
  ///          This reference which will remain valid for the lifetime of `this`
  ///          %MultibodyTree.
  ///
  /// @tparam FrameType The type of the specific sub-class of Frame to add. The
  ///                   template needs to be specialized on the same scalar type
  ///                   T of this %MultibodyTree.
  template <template<typename Scalar> class FrameType>
  const FrameType<T>& AddFrame(std::unique_ptr<FrameType<T>> frame) {
    static_assert(std::is_convertible<FrameType<T>*, Frame<T>*>::value,
                  "FrameType must be a sub-class of Frame<T>.");
    if (topology_is_valid()) {
      throw std::logic_error("This MultibodyTree is finalized already. "
                             "Therefore adding more frames is not allowed. "
                             "See documentation for Finalize() for details.");
    }
    if (frame == nullptr) {
      throw std::logic_error("Input frame is a nullptr.");
    }
    FrameIndex frame_index = topology_.add_frame(frame->body().index());
    // This test MUST be performed BEFORE frames_.push_back() and
    // owned_frames_.push_back() below. Do not move it around!
    DRAKE_DEMAND(frame_index == num_frames());
    DRAKE_DEMAND(frame->model_instance().is_valid());

    // TODO(amcastro-tri): consider not depending on setting this pointer at
    // all. Consider also removing MultibodyTreeElement altogether.
    frame->set_parent_tree(this, frame_index);
    FrameType<T>* raw_frame_ptr = frame.get();
    frames_.push_back(raw_frame_ptr);
    frame_name_to_index_.insert(std::make_pair(frame->name(), frame_index));
    owned_frames_.push_back(std::move(frame));
    return *raw_frame_ptr;
  }

  /// Constructs a new frame with type `FrameType` with the given `args`, and
  /// adds it to `this` %MultibodyTree, which retains ownership. The `FrameType`
  /// will be specialized on the scalar type T of this %MultibodyTree.
  ///
  /// Example of usage:
  /// @code
  ///   MultibodyTree<T> model;
  ///   // ... Define body and X_BF ...
  ///   // Notice FixedOffsetFrame is a template an a scalar type.
  ///   const FixedOffsetFrame<T>& frame =
  ///       model.AddFrame<FixedOffsetFrame>(body, X_BF);
  /// @endcode
  ///
  /// Note that for dependent names you must use the template keyword (say for
  /// instance you have a MultibodyTree<T> member within your custom class):
  ///
  /// @code
  ///   MultibodyTree<T> model;
  ///   // ... Define body and X_BF ...
  ///   const auto& frame =
  ///       model.template AddFrame<FixedOffsetFrame>(body, X_BF);
  /// @endcode
  ///
  /// @throws std::logic_error if Finalize() was already called on `this` tree.
  ///
  /// @param[in] args The arguments needed to construct a valid Frame of type
  ///                 `FrameType`. `FrameType` must provide a public constructor
  ///                 that takes these arguments.
  /// @returns A constant reference of type `FrameType` to the created frame.
  ///          This reference which will remain valid for the lifetime of `this`
  ///          %MultibodyTree.
  ///
  /// @tparam FrameType A template for the type of Frame to construct. The
  ///                   template will be specialized on the scalar type T of
  ///                   this %MultibodyTree.
  template<template<typename Scalar> class FrameType, typename... Args>
  const FrameType<T>& AddFrame(Args&&... args) {
    static_assert(std::is_convertible<FrameType<T>*, Frame<T>*>::value,
                  "FrameType must be a sub-class of Frame<T>.");
    return AddFrame(
        std::make_unique<FrameType<T>>(std::forward<Args>(args)...));
  }

  /// Takes ownership of `mobilizer` and adds it to `this` %MultibodyTree.
  /// Returns a constant reference to the mobilizer just added, which will
  /// remain valid for the lifetime of `this` %MultibodyTree.
  ///
  /// Example of usage:
  /// @code
  ///   MultibodyTree<T> model;
  ///   // ... Code to define inboard and outboard frames by calling
  ///   // MultibodyTree::AddFrame() ...
  ///   const RevoluteMobilizer<T>& pin =
  ///     model.AddMobilizer(std::make_unique<RevoluteMobilizer<T>>(
  ///       inboard_frame, outboard_frame,
  ///       Vector3d::UnitZ() /*revolute axis*/));
  /// @endcode
  ///
  /// A %Mobilizer effectively connects the two bodies to which the inboard and
  /// outboard frames belong.
  ///
  /// @throws std::logic_error if `mobilizer` is a nullptr.
  /// @throws std::logic_error if Finalize() was already called on `this` tree.
  /// @throws std::runtime_error if the new mobilizer attempts to connect a
  /// frame with itself.
  /// @throws std::runtime_error if attempting to connect two bodies with more
  /// than one mobilizer between them.
  ///
  /// @param[in] mobilizer A unique pointer to a mobilizer to add to `this`
  ///                      %MultibodyTree. The mobilizer class must be
  ///                      specialized on the same scalar type T as this
  ///                      %MultibodyTree. Notice this is a requirement of this
  ///                      method's signature and therefore an input mobilzer
  ///                      specialized on a different scalar type than that of
  ///                      this %MultibodyTree's T will fail to compile.
  /// @returns A constant reference of type `MobilizerType` to the created
  ///          mobilizer. This reference which will remain valid for the
  ///          lifetime of `this` %MultibodyTree.
  ///
  /// @tparam MobilizerType The type of the specific sub-class of Mobilizer to
  ///                       add. The template needs to be specialized on the
  ///                       same scalar type T of this %MultibodyTree.
  template <template<typename Scalar> class MobilizerType>
  const MobilizerType<T>& AddMobilizer(
      std::unique_ptr<MobilizerType<T>> mobilizer) {
    static_assert(std::is_convertible<MobilizerType<T>*, Mobilizer<T>*>::value,
                  "MobilizerType must be a sub-class of mobilizer<T>.");
    if (topology_is_valid()) {
      throw std::logic_error("This MultibodyTree is finalized already. "
                             "Therefore adding more mobilizers is not allowed. "
                             "See documentation for Finalize() for details.");
    }
    if (mobilizer == nullptr) {
      throw std::logic_error("Input mobilizer is a nullptr.");
    }
    // Verifies that the inboard/outboard frames provided by the user do belong
    // to this tree. This is a pathological case, but in theory nothing
    // (but this test) stops a user from adding frames to a tree1 and attempting
    // later to define mobilizers between those frames in a second tree2.
    mobilizer->inboard_frame().HasThisParentTreeOrThrow(this);
    mobilizer->outboard_frame().HasThisParentTreeOrThrow(this);
    const int num_positions = mobilizer->num_positions();
    const int num_velocities = mobilizer->num_velocities();
    MobilizerIndex mobilizer_index = topology_.add_mobilizer(
        mobilizer->inboard_frame().index(),
        mobilizer->outboard_frame().index(),
        num_positions, num_velocities);

    // This DRAKE_ASSERT MUST be performed BEFORE owned_mobilizers_.push_back()
    // below. Do not move it around!
    DRAKE_ASSERT(mobilizer_index == num_mobilizers());

    // TODO(sammy-tri) This effectively means that there's no way to
    // programmatically add mobilizers from outside of MultibodyTree
    // itself with multiple model instances.  I'm not convinced that
    // this is a problem.
    if (!mobilizer->model_instance().is_valid()) {
      mobilizer->set_model_instance(default_model_instance());
    }

    // TODO(amcastro-tri): consider not depending on setting this pointer at
    // all. Consider also removing MultibodyTreeElement altogether.
    mobilizer->set_parent_tree(this, mobilizer_index);

    MobilizerType<T>* raw_mobilizer_ptr = mobilizer.get();
    owned_mobilizers_.push_back(std::move(mobilizer));
    return *raw_mobilizer_ptr;
  }

  /// Constructs a new mobilizer with type `MobilizerType` with the given
  /// `args`, and adds it to `this` %MultibodyTree, which retains ownership.
  /// The `MobilizerType` will be specialized on the scalar type T of this
  /// %MultibodyTree.
  ///
  /// Example of usage:
  /// @code
  ///   MultibodyTree<T> model;
  ///   // ... Code to define inboard and outboard frames by calling
  ///   // MultibodyTree::AddFrame() ...
  ///   // Notice RevoluteMobilizer is a template an a scalar type.
  ///   const RevoluteMobilizer<T>& pin =
  ///     model.template AddMobilizer<RevoluteMobilizer>(
  ///       inboard_frame, outboard_frame,
  ///       Vector3d::UnitZ() /*revolute axis*/);
  /// @endcode
  ///
  /// Note that for dependent names _only_ you must use the template keyword
  /// (say for instance you have a MultibodyTree<T> member within your custom
  /// class).
  ///
  /// @throws std::logic_error if Finalize() was already called on `this` tree.
  /// @throws std::runtime_error if the new mobilizer attempts to connect a
  /// frame with itself.
  /// @throws std::runtime_error if attempting to connect two bodies with more
  /// than one mobilizer between them.
  ///
  /// @param[in] args The arguments needed to construct a valid Mobilizer of
  ///                 type `MobilizerType`. `MobilizerType` must provide a
  ///                 public constructor that takes these arguments.
  /// @returns A constant reference of type `MobilizerType` to the created
  ///          mobilizer. This reference which will remain valid for the
  ///          lifetime of `this` %MultibodyTree.
  ///
  /// @tparam MobilizerType A template for the type of Mobilizer to construct.
  ///                       The template will be specialized on the scalar type
  ///                       T of `this` %MultibodyTree.
  template<template<typename Scalar> class MobilizerType, typename... Args>
  const MobilizerType<T>& AddMobilizer(Args&&... args) {
    static_assert(std::is_base_of<Mobilizer<T>, MobilizerType<T>>::value,
                  "MobilizerType must be a sub-class of Mobilizer<T>.");
    return AddMobilizer(
        std::make_unique<MobilizerType<T>>(std::forward<Args>(args)...));
  }

  /// Creates and adds to `this` %MultibodyTree (which retains ownership) a new
  /// `ForceElement` member with the specific type `ForceElementType`. The
  /// arguments to this method `args` are forwarded to `ForceElementType`'s
  /// constructor.
  ///
  /// The newly created `ForceElementType` object will be specialized on the
  /// scalar type T of this %MultibodyTree.
  template <template<typename Scalar> class ForceElementType>
  const ForceElementType<T>& AddForceElement(
      std::unique_ptr<ForceElementType<T>> force_element) {
    static_assert(
        std::is_convertible<ForceElementType<T>*, ForceElement<T>*>::value,
        "ForceElementType<T> must be a sub-class of ForceElement<T>.");
    if (topology_is_valid()) {
      throw std::logic_error(
          "This MultibodyTree is finalized already. Therefore adding more "
          "force elements is not allowed. "
          "See documentation for Finalize() for details.");
    }
    if (force_element == nullptr) {
      throw std::logic_error("Input force element is a nullptr.");
    }
    ForceElementIndex force_element_index = topology_.add_force_element();
    // This test MUST be performed BEFORE owned_force_elements_.push_back()
    // below. Do not move it around!
    DRAKE_DEMAND(force_element_index == num_force_elements());
    DRAKE_DEMAND(force_element->model_instance().is_valid());
    force_element->set_parent_tree(this, force_element_index);

    ForceElementType<T>* raw_force_element_ptr = force_element.get();
    owned_force_elements_.push_back(std::move(force_element));
    return *raw_force_element_ptr;
  }

  /// Adds a new force element model of type `ForceElementType` to `this`
  /// %MultibodyTree.  The arguments to this method `args` are forwarded to
  /// `ForceElementType`'s constructor.
  /// @param[in] args
  ///   Zero or more parameters provided to the constructor of the new force
  ///   element. It must be the case that
  ///   `JointType<T>(args)` is a valid constructor.
  /// @tparam ForceElementType
  ///   The type of the ForceElement to add.
  ///   This method can only be called once for elements of type
  ///   UniformGravityFieldElement. That is, gravity can only be specified once
  ///   and std::runtime_error is thrown if the model already contains a gravity
  ///   field element.
  /// @returns A constant reference to the new ForceElement just added, of type
  ///   `ForceElementType<T>` specialized on the scalar type T of `this`
  ///   %MultibodyTree. It will remain valid for the lifetime of `this`
  ///   %MultibodyTree.
  /// @see The ForceElement class's documentation for further details on how a
  /// force element is defined.
  /// @throws std::exception if gravity was already added to the model.
  template<template<typename Scalar> class ForceElementType, typename... Args>
#ifdef DRAKE_DOXYGEN_CXX
  const ForceElementType<T>&
#else
  typename std::enable_if<!std::is_same<
      ForceElementType<T>,
      UniformGravityFieldElement<T>>::value, const ForceElementType<T>&>::type
#endif
  AddForceElement(Args&&... args) {
    static_assert(std::is_base_of<ForceElement<T>, ForceElementType<T>>::value,
        "ForceElementType<T> must be a sub-class of "
            "ForceElement<T>.");
    return AddForceElement(
        std::make_unique<ForceElementType<T>>(std::forward<Args>(args)...));
  }

  // SFINAE overload for ForceElementType = UniformGravityFieldElement.
  // This allow us to keep track of the gravity field parameters.
  template<template<typename Scalar> class ForceElementType, typename... Args>
  typename std::enable_if<std::is_same<
      ForceElementType<T>,
      UniformGravityFieldElement<T>>::value, const ForceElementType<T>&>::type
  AddForceElement(Args&&... args) {
    if (gravity_field_.has_value()) {
      throw std::runtime_error(
          "This model already contains a gravity field element. "
          "Only one gravity field element is allowed per model.");
    }
    // We save the force element so that we can grant users access to it for
    // gravity field specific queries.
    gravity_field_ = &AddForceElement(
        std::make_unique<ForceElementType<T>>(std::forward<Args>(args)...));
    return *gravity_field_.value();
  }

  /// This method adds a Joint of type `JointType` between the frames specified
  /// by the joint.
  ///
  /// @param[in] joint
  ///   Joint to be added.
  /// @tparam JointType
  ///   The type of the new joint to add, which must be a subclass of Joint<T>.
  /// @returns A const lvalue reference to the added joint.
  ///
  /// @see The Joint class's documentation for further details on how a Joint
  /// is defined, or the semi-emplace `AddJoint<>` overload below.
  template <template<typename Scalar> class JointType>
  const JointType<T>& AddJoint(
      std::unique_ptr<JointType<T>> joint) {
    static_assert(std::is_convertible<JointType<T>*, Joint<T>*>::value,
                  "JointType must be a sub-class of Joint<T>.");

    if (HasJointNamed(joint->name(), joint->model_instance())) {
      throw std::logic_error(
          "Model instance '" +
              instance_index_to_name_.at(joint->model_instance()) +
              "' already contains a joint named '" + joint->name() + "'. " +
              "Joint names must be unique within a given model.");
    }

    if (topology_is_valid()) {
      throw std::logic_error("This MultibodyTree is finalized already. "
                             "Therefore adding more joints is not allowed. "
                             "See documentation for Finalize() for details.");
    }
    if (joint == nullptr) {
      throw std::logic_error("Input joint is a nullptr.");
    }
    const JointIndex joint_index(owned_joints_.size());
    joint->set_parent_tree(this, joint_index);
    JointType<T>* raw_joint_ptr = joint.get();
    joint_name_to_index_.insert({joint->name(), joint->index()});
    owned_joints_.push_back(std::move(joint));
    return *raw_joint_ptr;
  }

  /// This method helps to create a Joint of type `JointType` between two
  /// bodies.
  /// The two bodies connected by this Joint object are referred to as the
  /// _parent_ and _child_ bodies. Although the terms _parent_ and _child_ are
  /// sometimes used synonymously to describe the relationship between inboard
  /// and outboard bodies in multibody models, this usage is wholly unrelated
  /// and implies nothing about the inboard-outboard relationship between the
  /// bodies.
  /// As explained in the Joint class's documentation, in Drake we define a
  /// frame F attached to the parent body P with pose `X_PF` and a frame M
  /// attached to the child body B with pose `X_BM`. This method helps create
  /// a joint between two bodies with fixed poses `X_PF` and `X_BM`.
  /// Refer to the Joint class's documentation for more details.
  ///
  /// The arguments to this method `args` are forwarded to `JointType`'s
  /// constructor. The newly created `JointType` object will be specialized on
  /// the scalar type T of this %MultibodyTree.
  ///
  /// @param[in] name
  ///   The name of the joint.
  /// @param[in] parent
  ///   The parent body connected by the new joint.
  /// @param[in] X_PF
  ///   The fixed pose of frame F attached to the parent body, measured in
  ///   the frame P of that body. `X_PF` is an optional parameter; empty curly
  ///   braces `{}` imply that frame F **is** the same body frame P. If instead
  ///   your intention is to make a frame F with pose `X_PF`, provide
  ///   `Isometry3<double>::Identity()` as your input.
  /// @param[in] child
  ///   The child body connected by the new joint.
  /// @param[in] X_BM
  ///   The fixed pose of frame M attached to the child body, measured in
  ///   the frame B of that body. `X_BM` is an optional parameter; empty curly
  ///   braces `{}` imply that frame M **is** the same body frame B. If instead
  ///   your intention is to make a frame F with pose `X_PF`, provide
  ///   `Isometry3<double>::Identity()` as your input.
  /// @tparam JointType
  ///   The type of the new joint to add, which must be a subclass of Joint<T>.
  /// @returns A constant reference to the new joint just added, of type
  ///   `JointType<T>` specialized on the scalar type T of `this`
  ///   %MultibodyTree. It will remain valid for the lifetime of `this`
  ///   %MultibodyTree.
  ///
  /// Example of usage:
  /// @code
  ///   MultibodyTree<T> model;
  ///   // ... Code to define a parent body P and a child body B.
  ///   const Body<double>& parent_body =
  ///     model.AddBody<RigidBody>(SpatialInertia<double>(...));
  ///   const Body<double>& child_body =
  ///     model.AddBody<RigidBody>(SpatialInertia<double>(...));
  ///   // Define the pose X_BM of a frame M rigidly atached to child body B.
  ///   const RevoluteJoint<double>& elbow =
  ///     model.AddJoint<RevoluteJoint>(
  ///       "Elbow",                /* joint name */
  ///       model.world_body(),     /* parent body */
  ///       {},                     /* frame F IS the parent body frame P */
  ///       pendulum,               /* child body, the pendulum */
  ///       X_BM,                   /* pose of frame M in the body frame B */
  ///       Vector3d::UnitZ());     /* revolute axis in this case */
  /// @endcode
  ///
  /// @throws std::exception if `this` model already contains a joint with the
  /// given `name`.
  /// See HasJointNamed(), Joint::name().
  ///
  /// @see The Joint class's documentation for further details on how a Joint
  /// is defined.
  template<template<typename> class JointType, typename... Args>
  const JointType<T>& AddJoint(
      const std::string& name,
      const Body<T>& parent, const optional<Isometry3<double>>& X_PF,
      const Body<T>& child, const optional<Isometry3<double>>& X_BM,
      Args&&... args) {
    static_assert(std::is_base_of<Joint<T>, JointType<T>>::value,
                  "JointType<T> must be a sub-class of Joint<T>.");

    const Frame<T>* frame_on_parent;
    if (X_PF) {
      frame_on_parent = &this->AddFrame<FixedOffsetFrame>(parent, *X_PF);
    } else {
      frame_on_parent = &parent.body_frame();
    }

    const Frame<T>* frame_on_child;
    if (X_BM) {
      frame_on_child = &this->AddFrame<FixedOffsetFrame>(child, *X_BM);
    } else {
      frame_on_child = &child.body_frame();
    }

    const JointType<T>& joint = AddJoint(
        std::make_unique<JointType<T>>(
            name,
            *frame_on_parent, *frame_on_child,
            std::forward<Args>(args)...));
    return joint;
  }

  /// Creates and adds a JointActuator model for an actuator acting on a given
  /// `joint`.
  /// This method returns a constant reference to the actuator just added, which
  /// will remain valid for the lifetime of `this` %MultibodyTree.
  ///
  /// @param[in] name
  ///   A string that identifies the new actuator to be added to `this`
  ///   model. An exception is thrown if an actuator with the same name
  ///   already exists in the same model instance as @p joint. See
  ///   HasJointActuatorNamed().
  /// @param[in] joint
  ///   The Joint to be actuated by the new JointActuator.
  /// @returns A constant reference to the new JointActuator just added, which
  /// will remain valid for the lifetime of `this` %MultibodyTree.
  /// @throws std::exception if `this` model already contains a joint actuator
  /// with the given `name`. See HasJointActuatorNamed(),
  /// JointActuator::get_name().
  // TODO(amcastro-tri): consider adding sugar method to declare an actuated
  // joint with a single call. Maybe MBT::AddActuatedJoint() or the like.
  const JointActuator<T>& AddJointActuator(
      const std::string& name, const Joint<T>& joint) {
    if (HasJointActuatorNamed(name, joint.model_instance())) {
      throw std::logic_error(
          "Model instance '" +
          instance_index_to_name_.at(joint.model_instance()) +
          "' already contains a joint actuator named '" + name + "'. " +
          "Joint actuator names must be unique within a given model.");
    }

    if (topology_is_valid()) {
      throw std::logic_error("This MultibodyTree is finalized already. "
                             "Therefore adding more actuators is not allowed. "
                             "See documentation for Finalize() for details.");
    }

    const JointActuatorIndex actuator_index =
        topology_.add_joint_actuator(joint.num_velocities());
    owned_actuators_.push_back(std::make_unique<JointActuator<T>>(name, joint));
    JointActuator<T>* actuator = owned_actuators_.back().get();
    actuator->set_parent_tree(this, actuator_index);
    actuator_name_to_index_.insert(std::make_pair(name, actuator_index));
    return *actuator;
  }

  /// Creates a new model instance.  Returns the index for a new model
  /// instance (as there is no concrete object beyond the index).
  ///
  /// @param[in] name
  ///   A string that uniquely identifies the new instance to be added to `this`
  ///   model. An exception is thrown if an instance with the same name
  ///   already exists in the model. See HasModelInstanceNamed().
  /// @throws std::logic_error if Finalize() was already called on `this` tree.
  ModelInstanceIndex AddModelInstance(const std::string& name) {
    if (HasModelInstanceNamed(name)) {
      throw std::logic_error(
          "This model already contains a model instance named '" + name +
          "'. Model instance names must be unique within a given model.");
    }

    if (topology_is_valid()) {
      throw std::logic_error("This MultibodyTree is finalized already. "
                             "Therefore adding more model instances is not "
                             "allowed. See documentation for Finalize() for "
                             "details.");
    }
    const ModelInstanceIndex index(num_model_instances());
    instance_name_to_index_[name] = index;
    instance_index_to_name_[index] = name;
    return index;
  }

  /// @}
  // Closes Doxygen section "Methods to add new MultibodyTree elements."

  /// Returns the number of Frame objects in the MultibodyTree.
  /// Frames include body frames associated with each of the bodies in
  /// the %MultibodyTree including the _world_ body. Therefore the minimum
  /// number of frames in a %MultibodyTree is one.
  int num_frames() const {
    return static_cast<int>(frames_.size());
  }

  /// Returns the number of bodies in the %MultibodyTree including the *world*
  /// body. Therefore the minimum number of bodies in a MultibodyTree is one.
  int num_bodies() const { return static_cast<int>(owned_bodies_.size()); }

  /// Returns the number of joints added with AddJoint() to the %MultibodyTree.
  int num_joints() const { return static_cast<int>(owned_joints_.size()); }

  /// Returns the number of actuators in the model.
  /// @see AddJointActuator().
  int num_actuators() const {
    return static_cast<int>(owned_actuators_.size());
  }

  /// Returns the number of mobilizers in the %MultibodyTree. Since the world
  /// has no Mobilizer, the number of mobilizers equals the number of bodies
  /// minus one, i.e. num_mobilizers() returns num_bodies() - 1.
  // TODO(amcastro-tri): Consider adding a WorldMobilizer (0-dofs) for the world
  // body. This could be useful to query for reaction forces of the entire
  // model.
  int num_mobilizers() const {
    return static_cast<int>(owned_mobilizers_.size());
  }

  /// Returns the number of ForceElement objects in the MultibodyTree.
  int num_force_elements() const {
    return static_cast<int>(owned_force_elements_.size());
  }

  /// Returns the number of model instances in the MultibodyTree.
  int num_model_instances() const {
    return static_cast<int>(instance_name_to_index_.size());
  }

  /// Returns the number of generalized positions of the model.
  int num_positions() const {
    return topology_.num_positions();
  }

  /// Returns the number of generalized positions in a specific model instance.
  int num_positions(ModelInstanceIndex model_instance) const {
    DRAKE_MBT_THROW_IF_NOT_FINALIZED();
    return model_instances_.at(model_instance)->num_positions();
  }

  /// Returns the number of generalized velocities of the model.
  int num_velocities() const {
    return topology_.num_velocities();
  }

  /// Returns the number of generalized velocities in a specific model instance.
  int num_velocities(ModelInstanceIndex model_instance) const {
    DRAKE_MBT_THROW_IF_NOT_FINALIZED();
    return model_instances_.at(model_instance)->num_velocities();
  }

  /// Returns the total size of the state vector in the model.
  int num_states() const {
    return topology_.num_states();
  }

  /// Returns the total size of the state vector in a specific model instance.
  int num_states(ModelInstanceIndex model_instance) const {
    DRAKE_MBT_THROW_IF_NOT_FINALIZED();
    return model_instances_.at(model_instance)->num_positions() +
        model_instances_.at(model_instance)->num_velocities();
  }

  /// Returns the total number of Joint degrees of freedom actuated by the set
  /// of JointActuator elements added to `this` model.
  int num_actuated_dofs() const {
    return topology_.num_actuated_dofs();
  }

  /// Returns the total number of Joint degrees of freedom actuated by the set
  /// of JointActuator elements added to a specific model instance.
  int num_actuated_dofs(ModelInstanceIndex model_instance) const {
    DRAKE_MBT_THROW_IF_NOT_FINALIZED();
    return model_instances_.at(model_instance)->num_actuated_dofs();
  }

  /// Returns the height of the tree data structure of `this` %MultibodyTree.
  /// That is, the number of bodies in the longest kinematic path between the
  /// world and any other leaf body. For a model that only contains the _world_
  /// body, the height of the tree is one.
  /// Kinematic paths are created by Mobilizer objects connecting a chain of
  /// frames. Therefore, this method does not count kinematic cycles, which
  /// could only be considered in the model using constraints.
  int tree_height() const {
    return topology_.tree_height();
  }

  /// Returns a constant reference to the *world* body.
  const RigidBody<T>& world_body() const {
    // world_body_ is set in the constructor. So this assert is here only to
    // verify future constructors do not mess that up.
    DRAKE_ASSERT(world_body_ != nullptr);
    return *world_body_;
  }

  /// Returns a constant reference to the *world* frame.
  const BodyFrame<T>& world_frame() const {
    return owned_bodies_[world_index()]->body_frame();
  }

  /// Returns a constant reference to the body with unique index `body_index`.
  /// @throws std::exception if `body_index` does not correspond to a body in
  /// this multibody tree.
  const Body<T>& get_body(BodyIndex body_index) const {
    DRAKE_THROW_UNLESS(body_index < num_bodies());
    return *owned_bodies_[body_index];
  }

  /// Returns a constant reference to the joint with unique index `joint_index`.
  /// @throws std::runtime_error when `joint_index` does not correspond to a
  /// joint in this multibody tree.
  const Joint<T>& get_joint(JointIndex joint_index) const {
    DRAKE_THROW_UNLESS(joint_index < num_joints());
    return *owned_joints_[joint_index];
  }

  /// Returns a constant reference to the joint actuator with unique index
  /// `actuator_index`.
  /// @throws std::exception if `actuator_index` does not correspond to a joint
  /// actuator in this multibody tree.
  const JointActuator<T>& get_joint_actuator(
      JointActuatorIndex actuator_index) const {
    DRAKE_THROW_UNLESS(actuator_index < num_actuators());
    return *owned_actuators_[actuator_index];
  }

  /// Returns a constant reference to the frame with unique index `frame_index`.
  /// @throws std::exception if `frame_index` does not correspond to a frame in
  /// `this` multibody tree.
  const Frame<T>& get_frame(FrameIndex frame_index) const {
    DRAKE_THROW_UNLESS(frame_index < num_frames());
    return *frames_[frame_index];
  }

  /// Returns a constant reference to the mobilizer with unique index
  /// `mobilizer_index`.
  /// @throws std::runtime_error when `mobilizer_index` does not correspond to a
  /// mobilizer in this multibody tree.
  const Mobilizer<T>& get_mobilizer(MobilizerIndex mobilizer_index) const {
    DRAKE_THROW_UNLESS(mobilizer_index < num_mobilizers());
    return *owned_mobilizers_[mobilizer_index];
  }

  /// Returns the name of a model_instance.
  /// @throws std::logic_error when `model_instance` does not correspond to a
  /// model in this multibody tree.
  const std::string& GetModelInstanceName(
      ModelInstanceIndex model_instance) const {
    const auto it = instance_index_to_name_.find(model_instance);
    if (it == instance_index_to_name_.end()) {
      throw std::logic_error("There is no model instance id " +
                             std::to_string(model_instance) +
                             " in the model.");
    }
    return it->second;
  }

  /// @name Querying for multibody elements by name
  /// These methods allow a user to query whether a given multibody element is
  /// part of `this` model. These queries can be performed at any time during
  /// the lifetime of a %MultibodyTree model, i.e. there is no restriction on
  /// whether they must be called before or after Finalize(). That is, these
  /// queries can be performed while new multibody elements are being added to
  /// the model.
  /// @{

  /// @returns `true` if a body named `name` was added to the model.
  /// @see AddRigidBody().
  ///
  /// @throws std::logic_error if the body name occurs in multiple model
  /// instances.
  bool HasBodyNamed(const std::string& name) const {
    const int count = body_name_to_index_.count(name);
    if (count > 1) {
      throw std::logic_error(
          "Body " + name + " appears in multiple model instances.");
    }
    return count > 0;
  }

  /// @returns `true` if a body named `name` was added to @p model_instance.
  /// @see AddRigidBody().
  ///
  /// @throws std::exception if @p model_instance is not valid for this model.
  bool HasBodyNamed(const std::string& name,
                    ModelInstanceIndex model_instance) const {
    DRAKE_THROW_UNLESS(model_instance < instance_name_to_index_.size());
    // Search linearly on the assumption that we won't often have lots of
    // bodies with the same name in different model instances.  If this turns
    // out to be incorrect we can switch to a different data structure.
    // N.B. Please sync with `HasFrameNamed`, `HasJointNamed`, and
    // `HasJointActuatorNamed` if you change or remove this comment.
    const auto range = body_name_to_index_.equal_range(name);
    for (auto it = range.first; it != range.second; ++it) {
      if (get_body(it->second).model_instance() == model_instance) {
        return true;
      }
    }
    return false;
  }

  /// @returns `true` if a frame named `name` was added to the model.
  /// @see AddFrame().
  ///
  /// @throws std::logic_error if the frame name occurs in multiple model
  /// instances.
  bool HasFrameNamed(const std::string& name) const {
    const int count = frame_name_to_index_.count(name);
    if (count > 1) {
      throw std::logic_error(
          "Frame " + name + " appears in multiple model instances.");
    }
    return count > 0;
  }

  /// @returns `true` if a frame named `name` was added to @p model_instance.
  /// @see AddFrame().
  ///
  /// @throws std::exception if @p model_instance is not valid for this model.
  bool HasFrameNamed(const std::string& name,
                     ModelInstanceIndex model_instance) const {
    DRAKE_THROW_UNLESS(model_instance < instance_name_to_index_.size());
    // See notes in `HasBodyNamed`.
    const auto range = frame_name_to_index_.equal_range(name);
    for (auto it = range.first; it != range.second; ++it) {
      if (get_frame(it->second).body().model_instance() == model_instance) {
        return true;
      }
    }
    return false;
  }

  /// @returns `true` if a joint named `name` was added to the model.
  /// @see AddJoint().
  ///
  /// @throws std::logic_error if the joint name occurs in multiple model
  /// instances.
  bool HasJointNamed(const std::string& name) const {
    const int count = joint_name_to_index_.count(name);
    if (count > 1) {
      throw std::logic_error(
          "Joint " + name + " appears in multiple model instances.");
    }
    return count > 0;
  }

  /// @returns `true` if a joint named `name` was added to @p model_instance.
  /// @see AddJoint().
  ///
  /// @throws std::exception if @p model_instance is not valid for this model.
  bool HasJointNamed(const std::string& name,
                     ModelInstanceIndex model_instance) const {
    DRAKE_THROW_UNLESS(model_instance < instance_name_to_index_.size());
    // See notes in `HasBodyNamed`.
    const auto range = joint_name_to_index_.equal_range(name);
    for (auto it = range.first; it != range.second; ++it) {
      if (get_joint(it->second).model_instance() == model_instance) {
        return true;
      }
    }
    return false;
  }

  /// @returns `true` if a joint actuator named `name` was added to the model.
  /// @see AddJointActuator().
  ///
  /// @throws std::logic_error if the actuator name occurs in multiple model
  /// instances.
  bool HasJointActuatorNamed(const std::string& name) const {
    const int count = actuator_name_to_index_.count(name);
    if (count > 1) {
      throw std::logic_error(
          "Joint actuator " + name + " appears in multiple model instances.");
    }
    return count > 0;
  }

  /// @returns `true` if a joint actuator named `name` was added to
  /// @p model_instance.
  /// @see AddJointActuator().
  ///
  /// @throws std::exception if @p model_instance is not valid for this model.
  bool HasJointActuatorNamed(const std::string& name,
                             ModelInstanceIndex model_instance) const {
    DRAKE_THROW_UNLESS(model_instance < instance_name_to_index_.size());
    const auto range = actuator_name_to_index_.equal_range(name);
    // See notes in `HasBodyNamed`.
    for (auto it = range.first; it != range.second; ++it) {
      if (get_joint_actuator(it->second).model_instance() == model_instance) {
        return true;
      }
    }
    return false;
  }

  /// @returns `true` if a model instance named `name` was added to the model.
  /// @see AddModelInstance().
  bool HasModelInstanceNamed(const std::string& name) const {
    return instance_name_to_index_.find(name) != instance_name_to_index_.end();
  }
  /// @}

  /// @name Retrieving multibody elements by name
  /// These methods allow a user to retrieve a reference to a multibody element
  /// by its name. A std::logic_error is thrown if there is no element with the
  /// requested name.
  ///
  /// These queries can be performed at any time during the lifetime of a
  /// %MultibodyTree model, i.e. there is no restriction on whether they must
  /// be called before or after Finalize(). This implies that these queries can
  /// be performed while new multibody elements are being added to the model.
  ///
  /// If the named element is present in more than one model instance and a
  /// model instance is not explicitly specified, std::logic_error is thrown.
  ///
  /// @{

  /// Returns a constant reference to a body that is identified by the
  /// string `name` in `this` model.
  /// @throws std::logic_error if there is no body with the requested name.
  /// @throws std::logic_error if the body name occurs in multiple model
  /// instances.
  /// @see HasBodyNamed() to query if there exists a body in `this` model with a
  /// given specified name.
  const Body<T>& GetBodyByName(const std::string& name) const {
    return get_body(
        GetElementIndex<BodyIndex>(name, "Body", body_name_to_index_));
  }

  /// Returns a constant reference to the body that is uniquely identified
  /// by the string `name` in @p model_instance.
  /// @throws std::logic_error if there is no body with the requested name.
  /// @throws std::runtime_error if @p model_instance is not valid for this
  ///         model.
  /// @see HasBodyNamed() to query if there exists a body in `this` model with a
  /// given specified name.
  const Body<T>& GetBodyByName(
      const std::string& name, ModelInstanceIndex model_instance) const {
    DRAKE_THROW_UNLESS(model_instance < instance_name_to_index_.size());
    const auto range = body_name_to_index_.equal_range(name);
    for (auto it = range.first; it != range.second; ++it) {
      const Body<T>& body = get_body(it->second);
      if (body.model_instance() == model_instance) {
        return body;
      }
    }
    throw std::logic_error(
        "There is no body named '" + name + "' in model instance '" +
        instance_index_to_name_.at(model_instance) + "'.");
  }

  /// Returns a constant reference to a frame that is identified by the
  /// string `name` in `this` model.
  /// @throws std::logic_error if there is no frame with the requested name.
  /// @throws std::logic_error if the frame name occurs in multiple model
  /// instances.
  /// @see HasFrameNamed() to query if there exists a body in `this` model with
  /// a given specified name.
  const Frame<T>& GetFrameByName(const std::string& name) const {
    return get_frame(
        GetElementIndex<FrameIndex>(name, "Frame", frame_name_to_index_));
  }

  /// Returns a constant reference to the frame that is uniquely identified
  /// by the string `name` in @p model_instance.
  /// @throws std::logic_error if there is no frame with the requested name.
  /// @throws std::runtime_error if @p model_instance is not valid for this
  ///         model.
  /// @see HasFrameNamed() to query if there exists a frame in `this` model with
  /// a given specified name.
  const Frame<T>& GetFrameByName(
      const std::string& name, ModelInstanceIndex model_instance) const {
    DRAKE_THROW_UNLESS(model_instance < instance_name_to_index_.size());
    const auto range = frame_name_to_index_.equal_range(name);
    for (auto it = range.first; it != range.second; ++it) {
      const Frame<T>& frame = get_frame(it->second);
      if (frame.model_instance() == model_instance) {
        return frame;
      }
    }
    throw std::logic_error(
        "There is no frame named '" + name + "' in model instance '" +
        instance_index_to_name_.at(model_instance) + "'.");
  }

  /// Returns a constant reference to a rigid body that is identified
  /// by the string `name` in `this` model.
  /// @throws std::logic_error if there is no body with the requested name.
  /// @throws std::logic_error if the body name occurs in multiple model
  /// instances.
  /// @throws std::logic_error if the requested body is not a RigidBody.
  /// @see HasBodyNamed() to query if there exists a body in `this` model with a
  /// given specified name.
  const RigidBody<T>& GetRigidBodyByName(const std::string& name) const {
    const RigidBody<T>* body =
        dynamic_cast<const RigidBody<T>*>(&GetBodyByName(name));
    if (body == nullptr) {
      throw std::logic_error("Body '" + name + "' is not a RigidBody.");
    }
    return *body;
  }

  /// Returns a constant reference to the rigid body that is uniquely identified
  /// by the string `name` in @p model_instance.
  /// @throws std::logic_error if there is no body with the requested name.
  /// @throws std::logic_error if the requested body is not a RigidBody.
  /// @throws std::runtime_error if @p model_instance is not valid for this
  ///         model.
  /// @see HasBodyNamed() to query if there exists a body in `this` model with a
  /// given specified name.
  const RigidBody<T>& GetRigidBodyByName(
      const std::string& name, ModelInstanceIndex model_instance) const {
    DRAKE_THROW_UNLESS(model_instance < instance_name_to_index_.size());
    const RigidBody<T>* body =
        dynamic_cast<const RigidBody<T>*>(&GetBodyByName(name, model_instance));
    if (body == nullptr) {
      throw std::logic_error(
          "Body '" + name + "' in model instance '" +
          instance_index_to_name_.at(model_instance)  +"' is not a RigidBody.");
    }
    return *body;
  }

  /// Returns a constant reference to a joint that is identified
  /// by the string `name` in `this` model.
  /// @throws std::logic_error if there is no joint with the requested name.
  /// @throws std::logic_error if the joint name occurs in multiple model
  /// instances.
  /// @see HasJointNamed() to query if there exists a joint in `this` model with
  /// a given specified name.
  const Joint<T>& GetJointByName(const std::string& name) const {
    return get_joint(
        GetElementIndex<JointIndex>(name, "Joint", joint_name_to_index_));
  }

  /// Returns a constant reference to the joint that is uniquely identified
  /// by the string `name` in @p model_instance.
  /// @throws std::logic_error if there is no joint with the requested name.
  /// @throws std::runtime_error if @p model_instance is not valid for this
  ///         model.
  /// @see HasJointNamed() to query if there exists a joint in `this` model with
  /// a given specified name.
  const Joint<T>& GetJointByName(
      const std::string& name, ModelInstanceIndex model_instance) const {
    DRAKE_THROW_UNLESS(model_instance < instance_name_to_index_.size());
    const auto range = joint_name_to_index_.equal_range(name);
    for (auto it = range.first; it != range.second; ++it) {
      const Joint<T>& joint = get_joint(it->second);
      if (joint.model_instance() == model_instance) {
        return joint;
      }
    }
    throw std::logic_error(
        "There is no joint named '" + name + "' in model instance '" +
        instance_index_to_name_.at(model_instance) + "'.");
  }

  /// A templated version of GetJointByName() to return a constant reference of
  /// the specified type `JointType` in place of the base Joint class. See
  /// GetJointByName() for details.
  /// @tparam JointType The specific type of the Joint to be retrieved. It must
  /// be a subclass of Joint.
  /// @throws std::logic_error if the named joint is not of type `JointType` or
  /// if there is no Joint with that name.
  /// @throws std::logic_error if the joint name occurs in multiple model
  /// instances.
  /// @see HasJointNamed() to query if there exists a joint in `this` model with
  /// a given specified name.
  template <template<typename> class JointType>
  const JointType<T>& GetJointByName(const std::string& name) const {
    static_assert(std::is_base_of<Joint<T>, JointType<T>>::value,
                  "JointType<T> must be a sub-class of Joint<T>.");
    const JointType<T>* joint =
        dynamic_cast<const JointType<T>*>(&GetJointByName(name));
    if (joint == nullptr) {
      throw std::logic_error("Joint '" + name + "' is not of type '" +
          NiceTypeName::Get<JointType<T>>() + "' but of type '" +
          NiceTypeName::Get(GetJointByName(name)) + "'.");
    }
    return *joint;
  }

  /// A templated version of GetJointByName() to return a constant reference of
  /// the specified type `JointType` in place of the base Joint class. See
  /// GetJointByName() for details.
  /// @tparam JointType The specific type of the Joint to be retrieved. It must
  /// be a subclass of Joint.
  /// @throws std::logic_error if the named joint is not of type `JointType` or
  /// @throws std::runtime_error if @p model_instance is not valid for this
  ///         model.
  /// if there is no Joint with that name.
  /// @see HasJointNamed() to query if there exists a joint in `this` model with
  /// a given specified name.
  template <template<typename> class JointType>
  const JointType<T>& GetJointByName(
      const std::string& name, ModelInstanceIndex model_instance) const {
    static_assert(std::is_base_of<Joint<T>, JointType<T>>::value,
                  "JointType<T> must be a sub-class of Joint<T>.");
    const JointType<T>* joint =
        dynamic_cast<const JointType<T>*>(
            &GetJointByName(name, model_instance));
    if (joint == nullptr) {
      throw std::logic_error(
          "Joint '" + name + "' in model instance " +
          instance_index_to_name_.at(model_instance) + " is not of type '" +
          NiceTypeName::Get<JointType<T>>() + "' but of type '" +
          NiceTypeName::Get(GetJointByName(name)) + "'.");
    }
    return *joint;
  }

  /// Returns a constant reference to an actuator that is identified
  /// by the string `name` in `this` model.
  /// @throws std::logic_error if there is no actuator with the requested name.
  /// @throws std::logic_error if the actuator name occurs in multiple model
  /// instances.
  /// @see HasJointActuatorNamed() to query if there exists an actuator in
  /// `this` model with a given specified name.
  const JointActuator<T>& GetJointActuatorByName(
      const std::string& name) const {
    return get_joint_actuator(
        GetElementIndex<JointActuatorIndex>(
            name, "Joint actuator", actuator_name_to_index_));
  }

  /// Returns a constant reference to the actuator that is uniquely identified
  /// by the string `name` in @p model_instance.
  /// @throws std::logic_error if there is no actuator with the requested name.
  /// @throws std::runtime_error if @p model_instance is not valid for this
  ///         model.
  /// @see HasJointActuatorNamed() to query if there exists an actuator in
  /// `this` model with a given specified name.
  const JointActuator<T>& GetJointActuatorByName(
      const std::string& name, ModelInstanceIndex model_instance) const {
    DRAKE_THROW_UNLESS(model_instance < instance_name_to_index_.size());
    const auto range = actuator_name_to_index_.equal_range(name);
    for (auto it = range.first; it != range.second; ++it) {
      const JointActuator<T>& actuator = get_joint_actuator(it->second);
      if (actuator.model_instance() == model_instance) {
        return actuator;
      }
    }
    throw std::logic_error(
        "There is no joint actuator named '" + name + "' in model instance '" +
        instance_index_to_name_.at(model_instance) + "'.");
  }

  /// Returns the index to the model instance that is uniquely identified
  /// by the string `name` in `this` model.
  /// @throws std::logic_error if there is no instance with the requested name.
  /// @see HasModelInstanceNamed() to query if there exists an instance in
  /// `this` model with a given specified name.
  ModelInstanceIndex GetModelInstanceByName(const std::string& name) const {
    const auto it = instance_name_to_index_.find(name);
    if (it == instance_name_to_index_.end()) {
      throw std::logic_error("There is no model instance named '" + name +
          "' in the model.");
    }
    return it->second;
  }
  /// @}

  /// Returns `true` if this %MultibodyTree was finalized with Finalize() after
  /// all multibody elements were added, and `false` otherwise.
  /// When a %MultibodyTree is instantiated, its topology remains invalid until
  /// Finalize() is called, which validates the topology.
  /// @see Finalize().
  bool topology_is_valid() const { return topology_.is_valid(); }

  /// Returns the topology information for this multibody tree. Users should not
  /// need to call this method since MultibodyTreeTopology is an internal
  /// bookkeeping detail. Used at Finalize() stage by multibody elements to
  /// retrieve a local copy of their topology.
  const MultibodyTreeTopology& get_topology() const { return topology_; }

  /// @name Model instance accessors
  /// Many functions on %MultibodyTree expect vectors of tree state or
  /// joint actuator inputs which encompass the entire tree.  Methods
  /// in this section are convenience accessors for the portion of
  /// those vectors which apply to a single model instance only.
  /// @{

  /// Given the actuation values @p u_instance for all actuators in @p
  /// model_instance, this method sets the actuation vector u for the entire
  /// MultibodyTree model to which this actuator belongs to. This method throws
  /// an exception if the size of `u_instance` is not equal to the number of
  /// degrees of freedom of all of the actuated joints in `model_instance`.
  /// @param[in] u_instance Actuation values for the actuators. It must be of
  ///   size equal to the number of degrees of freedom of all of the actuated
  ///   joints in `model_instance`.
  /// @param[out] u
  ///   The vector containing the actuation values for the entire MultibodyTree.
  void set_actuation_vector(
      ModelInstanceIndex model_instance,
      const Eigen::Ref<const VectorX<T>>& u_instance,
      EigenPtr<VectorX<T>> u) const;

  /// Returns a vector of generalized positions for `model_instance` from a
  /// vector `q_array` of generalized positions for the entire MultibodyTree
  /// model.  This method throws an exception if `q_array` is not of size
  /// MultibodyTree::num_positions().
  VectorX<T> get_positions_from_array(
      ModelInstanceIndex model_instance,
      const Eigen::Ref<const VectorX<T>>& q_array) const;

  /// Sets the vector of generalized positions for `model_instance` in
  /// `q_array` using `model_q`, leaving all other elements in the array
  /// untouched. This method throws an exception if `q_array` is not of size
  /// MultibodyTree::num_positions() or `model_q` is not of size
  /// `MultibodyTree::num_positions(model_instance)`.
  void set_positions_in_array(
      ModelInstanceIndex model_instance,
      const Eigen::Ref<const VectorX<T>>& model_q,
      EigenPtr<VectorX<T>> q_array) const;

  /// Returns a vector of generalized velocities for @p model_instance from a
  /// vector `v_array` of generalized velocities for the entire MultibodyTree
  /// model.  This method throws an exception if the input array is not of size
  /// MultibodyTree::num_velocities().
  VectorX<T> get_velocities_from_array(
      ModelInstanceIndex model_instance,
      const Eigen::Ref<const VectorX<T>>& v_array) const;

  /// Sets the vector of generalized velocities for `model_instance` in
  /// `v_array` using `model_v`, leaving all other elements in the array
  /// untouched. This method throws an exception if `v_array` is not of size
  /// MultibodyTree::num_velocities() or `model_v` is not of size
  /// `MultibodyTree::num_positions(model_instance)`.
  void set_velocities_in_array(
      ModelInstanceIndex model_instance,
      const Eigen::Ref<const VectorX<T>>& model_v,
      EigenPtr<VectorX<T>> v_array) const;

  /// @}
  // End of "Model instance accessors" section.

  /// This method must be called after all elements in the tree (joints, bodies,
  /// force elements, constraints) were added and before any computations are
  /// performed.
  /// It essentially compiles all the necessary "topological information", i.e.
  /// how bodies, joints and, any other elements connect with each other, and
  /// performs all the required pre-processing to perform computations at a
  /// later stage.
  ///
  /// If the finalize stage is successful, the topology of this %MultibodyTree
  /// is validated, meaning that the topology is up-to-date after this call.
  /// No more multibody tree elements can be added after a call to Finalize().
  ///
  /// @throws std::exception if called post-finalize.
  // TODO(amcastro-tri): Consider making this method private and calling it
  // automatically when CreateDefaultContext() is called.
  void Finalize();

  /// (Advanced) Allocates a new context for this %MultibodyTree uniquely
  /// identifying the state of the multibody system.
  ///
  /// @throws std::runtime_error if this is not owned by a MultibodyPlant /
  /// MultibodyTreeSystem.
  std::unique_ptr<systems::LeafContext<T>> CreateDefaultContext() const {
    if (tree_system_ == nullptr) {
      throw std::runtime_error(
        "MultibodyTree::CreateDefaultContext(): can only be called from a "
        "MultibodyTree that is owned by a MultibodyPlant / "
        "MultibodyTreeSystem");
    }
    return dynamic_pointer_cast<systems::LeafContext<T>>(
        tree_system_->CreateDefaultContext());
  }

  /// Sets default values in the context. For mobilizers, this method sets them
  /// to their _zero_ configuration according to
  /// Mobilizer::set_zero_configuration().
  void SetDefaultContext(systems::Context<T>* context) const;

  /// Sets default values in the `state`. For mobilizers, this method sets them
  /// to their _zero_ configuration according to
  /// Mobilizer::set_zero_configuration().
  void SetDefaultState(const systems::Context<T>& context,
                       systems::State<T>* state) const;

  /// Returns a const Eigen vector containing the multibody state `x = [q; v]`
  /// of the model with q the vector of generalized positions and v the vector
  /// of generalized velocities.
  Eigen::VectorBlock<const VectorX<T>> get_multibody_state_vector(
      const systems::Context<T>& context) const;

  /// Returns a mutable Eigen vector containing the multibody state `x = [q; v]`
  /// of the model with q the vector of generalized positions and v the vector
  /// of generalized velocities.
  /// @throws std::exception if the `context` is nullptr or if it does not
  /// correspond to the context for a multibody model.
  Eigen::VectorBlock<VectorX<T>> get_mutable_multibody_state_vector(
      systems::Context<T>* context) const;

  /// Sets `context` to store the pose `X_WB` of a given `body` B in the world
  /// frame W.
  /// @note In general setting the pose and/or velocity of a body in the model
  /// would involve a complex inverse kinematics problem. This method allows us
  /// to simplify this process when we know the body is free in space.
  /// @throws std::exception if `body` is not a free body in the model.
  /// @throws std::exception if called pre-finalize.
  void SetFreeBodyPoseOrThrow(
      const Body<T>& body, const Isometry3<T>& X_WB,
      systems::Context<T>* context) const;

  /// Sets `context` to store the spatial velocity `V_WB` of a given `body` B in
  /// the world frame W.
  /// @note In general setting the pose and/or velocity of a body in the model
  /// would involve a complex inverse kinematics problem. This method allows us
  /// to simplify this process when we know the body is free in space.
  /// @throws std::exception if `body` is not a free body in the model.
  /// @throws std::exception if called pre-finalize.
  void SetFreeBodySpatialVelocityOrThrow(
      const Body<T>& body, const SpatialVelocity<T>& V_WB,
      systems::Context<T>* context) const;

  /// Sets `sate` to store the pose `X_WB` of a given `body` B in the world
  /// frame W, for a given `context` of `this` model.
  /// @note In general setting the pose and/or velocity of a body in the model
  /// would involve a complex inverse kinematics problem. This method allows us
  /// to simplify this process when we know the body is free in space.
  /// @throws std::exception if `body` is not a free body in the model.
  /// @throws std::exception if called pre-finalize.
  void SetFreeBodyPoseOrThrow(
      const Body<T>& body, const Isometry3<T>& X_WB,
      const systems::Context<T>& context, systems::State<T>* state) const;

  /// Sets `state` to store the spatial velocity `V_WB` of a given `body` B in
  /// the world frame W, for a given `context` of `this` model.
  /// @note In general setting the pose and/or velocity of a body in the model
  /// would involve a complex inverse kinematics problem. This method allows us
  /// to simplify this process when we know the body is free in space.
  /// @throws std::exception if `body` is not a free body in the model.
  /// @throws std::exception if called pre-finalize.
  void SetFreeBodySpatialVelocityOrThrow(
      const Body<T>& body, const SpatialVelocity<T>& V_WB,
      const systems::Context<T>& context, systems::State<T>* state) const;

  /// @name Kinematic computations
  /// Kinematics computations are concerned with the motion of bodies in the
  /// model without regard to their mass or the forces and moments that cause
  /// the motion. Methods in this category include the computation of poses and
  /// spatial velocities.
  /// @{

  /// Computes the world pose `X_WB(q)` of each body B in the model as a
  /// function of the generalized positions q stored in `context`.
  /// @param[in] context
  ///   The context containing the state of the model. It stores the generalized
  ///   positions q of the model.
  /// @param[out] X_WB
  ///   On output this vector will contain the pose of each body in the model
  ///   ordered by BodyIndex. The index of a body in the model can be obtained
  ///   with Body::index(). This method throws an exception if `X_WB` is
  ///   `nullptr`. Vector `X_WB` is resized when needed to have size
  ///   num_bodies().
  ///
  /// @throws std::exception if X_WB is nullptr.
  void CalcAllBodyPosesInWorld(
      const systems::Context<T>& context,
      std::vector<Isometry3<T>>* X_WB) const;

  /// Computes the spatial velocity `V_WB(q, v)` of each body B in the model,
  /// measured and expressed in the world frame W. The body spatial velocities
  /// are a function of the generalized positions q and generalized velocities
  /// v, both stored in `context`.
  /// @param[in] context
  ///   The context containing the state of the model. It stores the generalized
  ///   positions q and velocities v of the model.
  /// @param[out] V_WB
  ///   On output this vector will contain the spatial velocity of each body in
  ///   the model ordered by BodyIndex. The index of a body in the model can be
  ///   obtained with Body::index(). This method throws an exception if
  ///   `V_WB` is `nullptr`. Vector `V_WB` is resized when needed to have size
  ///   num_bodies().
  ///
  /// @throws std::exception if V_WB is nullptr.
  void CalcAllBodySpatialVelocitiesInWorld(
      const systems::Context<T>& context,
      std::vector<SpatialVelocity<T>>* V_WB) const;

  /// Computes the relative transform `X_AB(q)` from a frame B to a frame A, as
  /// a function of the generalized positions q of the model.
  /// That is, the position `p_AQ` of a point Q measured and expressed in
  /// frame A can be computed from the position `p_BQ` of this point measured
  /// and expressed in frame B using the transformation `p_AQ = X_AB⋅p_BQ`.
  ///
  /// @param[in] context
  ///   The context containing the state of the %MultibodyTree model. It stores
  ///   the generalized positions q of the model.
  /// @param[in] frame_A
  ///   The target frame A in the computed relative transform `X_AB`.
  /// @param[in] frame_B
  ///   The source frame B in the computed relative transform `X_AB`.
  /// @retval X_AB
  ///   The relative transform from frame B to frame A, such that
  ///   `p_AQ = X_AB⋅p_BQ`.
  Isometry3<T> CalcRelativeTransform(
      const systems::Context<T>& context,
      const Frame<T>& frame_A, const Frame<T>& frame_B) const;

  /// Computes the relative orientation between two frames A and B and returns
  /// it as a quaternion Q_AB.
  Quaternion<T> CalcRelativeQuaternion(
      const systems::Context<T>& context,
      const Frame<T>& frame_A, const Frame<T>& frame_B) const;

  /// Given the positions `p_BQi` for a set of points `Qi` measured and
  /// expressed in a frame B, this method computes the positions `p_AQi(q)` of
  /// each point `Qi` in the set as measured and expressed in another frame A,
  /// as a function of the generalized positions q of the model.
  ///
  /// @param[in] context
  ///   The context containing the state of the %MultibodyTree model. It stores
  ///   the generalized positions q of the model.
  /// @param[in] frame_B
  ///   The frame B in which the positions `p_BQi` of a set of points `Qi` are
  ///   given.
  /// @param[in] p_BQi
  ///   The input positions of each point `Qi` in frame B. `p_BQi ∈ ℝ³ˣⁿᵖ` with
  ///   `np` the number of points in the set. Each column of `p_BQi` corresponds
  ///   to a vector in ℝ³ holding the position of one of the points in the set
  ///   as measured and expressed in frame B.
  /// @param[in] frame_A
  ///   The frame A in which it is desired to compute the positions `p_AQi` of
  ///   each point `Qi` in the set.
  /// @param[out] p_AQi
  ///   The output positions of each point `Qi` now computed as measured and
  ///   expressed in frame A. The output `p_AQi` **must** have the same size as
  ///   the input `p_BQi` or otherwise this method aborts. That is `p_AQi`
  ///   **must** be in `ℝ³ˣⁿᵖ`.
  ///
  /// @note Both `p_BQi` and `p_AQi` must have three rows. Otherwise this
  /// method will throw a std::runtime_error exception. This method also throws
  /// a std::runtime_error exception if `p_BQi` and `p_AQi` differ in the number
  /// of columns.
  void CalcPointsPositions(
      const systems::Context<T>& context,
      const Frame<T>& frame_B,
      const Eigen::Ref<const MatrixX<T>>& p_BQi,
      const Frame<T>& frame_A,
      EigenPtr<MatrixX<T>> p_AQi) const;

  /// Evaluate the pose `X_WB` of a body B in the world frame W.
  /// @param[in] context
  ///   The context storing the state of the %MultibodyTree model.
  /// @param[in] body_B
  ///   The body B for which the pose is requested.
  /// @retval X_WB
  ///   The pose of body frame B in the world frame W.
  /// @throws std::exception if Finalize() was not called on `this` model or if
  /// `body_B` does not belong to this model.
  const Isometry3<T>& EvalBodyPoseInWorld(
      const systems::Context<T>& context,
      const Body<T>& body_B) const;

  /// Evaluate the spatial velocity `V_WB` of a body B in the world frame W.
  /// @param[in] context
  ///   The context storing the state of the %MultibodyTree model.
  /// @param[in] body_B
  ///   The body B for which the spatial velocity is requested.
  /// @returns V_WB
  ///   The spatial velocity of body frame B in the world frame W.
  /// @throws std::exception if Finalize() was not called on `this` model or if
  /// `body_B` does not belong to this model.
  const SpatialVelocity<T>& EvalBodySpatialVelocityInWorld(
      const systems::Context<T>& context,
      const Body<T>& body_B) const;

  /// @}
  // End of "Kinematic computations" section.

  /// @name Methods to compute multibody Jacobians.
  /// @{

  /// Given a list of points with fixed position vectors `p_FQ` in a frame
  /// F, (that is, their time derivative `DtF(p_FQ)` in frame F is zero),
  /// this method computes the geometric Jacobian `Jv_WFq` defined by:
  /// <pre>
  ///   v_WQ(q, v) = Jv_WFq(q)⋅v
  /// </pre>
  /// where `v_WQ(q, v)` is the translational velocity of point `Q` in the
  /// world frame W and q and v are the vectors of generalized position and
  /// velocity, respectively.
  ///
  /// @param[in] context
  ///   The context containing the state of the model. It stores the
  ///   generalized positions q.
  /// @param[in] frame_F
  ///   The positions `p_FQ` of each point in the input set are measured and
  ///   expressed in this frame F and are constant (fixed) in this frame.
  /// @param[in] p_FQ_list
  ///   A matrix with the fixed position of a set of points `Q` measured and
  ///   expressed in `frame_F`.
  ///   Each column of this matrix contains the position vector `p_FQ` for a
  ///   point `Q` measured and expressed in frame F. Therefore this input
  ///   matrix lives in ℝ³ˣⁿᵖ with `np` the number of points in the set.
  /// @param[out] p_WQ_list
  ///   The output positions of each point `Q` now measured and expressed in
  //    the world frame W. These positions are computed in the process of
  ///   computing the geometric Jacobian `J_WQ` and therefore external storage
  ///   must be provided.
  ///   The output `p_WQ_list` **must** have the same size as the input set
  ///   `p_FQ_list` or otherwise this method throws a
  ///   std::runtime_error exception. That is `p_WQ_list` **must** be in
  ///   `ℝ³ˣⁿᵖ`.
  /// @param[out] Jv_WFq
  ///   The geometric Jacobian `Jv_WFq(q)`, function of the generalized
  ///   positions q only. This Jacobian relates the translational velocity
  ///   `v_WQ` of each point `Q` in the input set by: <pre>
  ///     v_WQ(q, v) = Jv_WFq(q)⋅v
  ///   </pre>
  ///   so that `v_WQ` is a column vector of size `3⋅np` concatenating the
  ///   velocity of all points `Q` in the same order they were given in the
  ///   input set. Therefore `J_WFq` is a matrix of size `3⋅np x nv`, with `nv`
  ///   the number of generalized velocities. On input, matrix `J_WFq` **must**
  ///   have size `3⋅np x nv` or this method throws a std::runtime_error
  ///   exception.
  ///
  /// @throws std::exception if the output `p_WQ_list` is nullptr or does not
  ///  have the same size as the input array `p_FQ_list`.
  /// @throws std::exception if `Jv_WFq` is nullptr or if it does not have the
  /// appropriate size, see documentation for `Jv_WFq` for details.
  // TODO(amcastro-tri): provide the Jacobian-times-vector operation, since for
  // most applications it is all we need and it is more efficient to compute.
  void CalcPointsGeometricJacobianExpressedInWorld(
      const systems::Context<T>& context,
      const Frame<T>& frame_F, const Eigen::Ref<const MatrixX<T>>& p_FQ_list,
      EigenPtr<MatrixX<T>> p_WQ_list, EigenPtr<MatrixX<T>> Jv_WFq) const;

  /// This is a variant to compute the geometric Jacobian `Jv_WFq` for a list of
  /// points `Q` moving with `frame_F`, given that we know the position `p_WQ`
  /// of each point in the list measured and expressed in the world frame W. The
  /// geometric Jacobian `Jv_WFq` is defined such that: <pre>
  ///   v_WQ(q, v) = Jv_WFq(q)⋅v
  /// </pre>
  /// where `v_WQ(q, v)` is the translational velocity of point `Q` in the
  /// world frame W and q and v are the vectors of generalized position and
  /// velocity, respectively. Since the spatial velocity of each
  /// point `Q` is linear in the generalized velocities, the geometric
  /// Jacobian `Jv_WFq` is a function of the generalized coordinates q only.
  ///
  /// @param[in] context
  ///   The context containing the state of the model. It stores the
  ///   generalized positions q.
  /// @param[in] frame_F
  ///   Points `Q` in the list instantaneously move with this frame.
  /// @param[in] p_WQ_list
  ///   A matrix with the fixed position of a list of points `Q` measured and
  ///   expressed in the world frame W.
  ///   Each column of this matrix contains the position vector `p_WQ` for a
  ///   point `Q` measured and expressed in the world frame W. Therefore this
  ///   input matrix lives in ℝ³ˣⁿᵖ with `np` the number of points in the list.
  /// @param[out] Jv_WFq
  ///   The geometric Jacobian `Jv_WFq(q)`, function of the generalized
  ///   positions q only. This Jacobian relates the translational velocity
  ///   `v_WQ` of each point `Q` in the input list by: <pre>
  ///     `v_WQ(q, v) = Jv_WFq(q)⋅v`
  ///   </pre>
  ///   so that `v_WQ` is a column vector of size `3⋅np` concatenating the
  ///   velocity of all points `Q` in the same order they were given in the
  ///   input list. Therefore `J_WQ` is a matrix of size `3⋅np x nv`, with `nv`
  ///   the number of generalized velocities. On input, matrix `J_WQ` **must**
  ///   have size `3⋅np x nv` or this method throws a std::runtime_error
  ///   exception.
  ///
  /// @throws std::exception if `Jv_WFq` is nullptr or if it does not have the
  /// appropriate size, see documentation for `Jv_WFq` for details.
  // TODO(amcastro-tri): provide the Jacobian-times-vector operation, since for
  // most applications it is all we need and it is more efficient to compute.
  void CalcPointsGeometricJacobianExpressedInWorld(
      const systems::Context<T>& context,
      const Frame<T>& frame_F, const Eigen::Ref<const MatrixX<T>>& p_WQ_list,
      EigenPtr<MatrixX<T>> Jv_WFq) const;

  /// Computes the bias term `b_WFq` associated with the translational
  /// acceleration `a_WFq` of a point `Q` instantaneously moving with a frame F.
  /// That is, the translational acceleration of point `Q` can be computed as:
  /// <pre>
  ///   a_WFq = Jv_WFq(q)⋅v̇ + b_WFq(q, v)
  /// </pre>
  /// where `b_WFq = J̇v_WFq(q, v)⋅v`.
  ///
  /// This method computes `b_WFq` for each point `Q` in `p_FQ_list` defined by
  /// its position `p_FQ` in `frame_F`.
  ///
  /// @see CalcPointsGeometricJacobianExpressedInWorld() to compute the
  /// geometric Jacobian `Jv_WFq(q)`.
  ///
  /// @param[in] context
  ///   The context containing the state of the model. It stores the
  ///   generalized positions q and generalized velocities v.
  /// @param[in] frame_F
  ///   Points `Q` in the list instantaneously move with this frame.
  /// @param[in] p_FQ_list
  ///   A matrix with the fixed position of a list of points `Q` measured and
  ///   expressed in `frame_F`.
  ///   Each column of this matrix contains the position vector `p_FQ` for a
  ///   point `Q` measured and expressed in frame F. Therefore this input
  ///   matrix lives in ℝ³ˣⁿᵖ with `np` the number of points in the list.
  /// @returns b_WFq
  ///   The bias term, function of the generalized positions q and the
  ///   generalized velocities v as stored in `context`.
  ///   The returned vector has size `3⋅np`, with np the number of points in
  ///   `p_FQ_list`, and concatenates the bias terms for each point `Q` in the
  ///   list in the same order they are specified on input.
  ///
  /// @throws std::exception if `p_FQ_list` does not have 3 rows.
  VectorX<T> CalcBiasForPointsGeometricJacobianExpressedInWorld(
      const systems::Context<T>& context,
      const Frame<T>& frame_F,
      const Eigen::Ref<const MatrixX<T>>& p_FQ_list) const;

  /// Given a frame `Fq` defined by shifting a frame F from its origin `Fo` to
  /// a new origin `Q`, this method computes the geometric Jacobian `Jv_WFq`
  /// for frame `Fq`. The new origin `Q` is specified by the position vector
  /// `p_FQ` in frame F. The frame geometric Jacobian `Jv_WFq` is defined by:
  /// <pre>
  ///   V_WFq(q, v) = Jv_WFq(q)⋅v
  /// </pre>
  /// where `V_WFq(q, v)` is the spatial velocity of frame `Fq` measured and
  /// expressed in the world frame W and q and v are the vectors of generalized
  /// position and velocity, respectively.
  /// The geometric Jacobian `Jv_WFq(q)` is a function of the generalized
  /// coordinates q only.
  ///
  /// @param[in] context
  ///   The context containing the state of the model. It stores the
  ///   generalized positions q.
  /// @param[in] frame_F
  ///   The position `p_FQ` of frame `Fq` is measured and expressed in this
  ///   frame F.
  /// @param[in] p_FQ
  ///   The (fixed) position of the origin `Q` of frame `Fq` as measured and
  ///   expressed in frame F.
  /// @param[out] Jv_WFq
  ///   The geometric Jacobian `Jv_WFq(q)`, function of the generalized
  ///   positions q only. This Jacobian relates to the spatial velocity `V_WFq`
  ///   of frame `Fq` by: <pre>
  ///     V_WFq(q, v) = Jv_WFq(q)⋅v
  ///   </pre>
  ///   Therefore `Jv_WFq` is a matrix of size `6 x nv`, with `nv`
  ///   the number of generalized velocities. On input, matrix `Jv_WFq` **must**
  ///   have size `6 x nv` or this method throws an exception. The top rows of
  ///   this matrix (which can be accessed with Jv_WFq.topRows<3>()) is the
  ///   Jacobian `Hw_WFq` related to the angular velocity of `Fq` in W by
  ///   `w_WFq = Hw_WFq⋅v`. The bottom rows of this matrix (which can be
  ///   accessed with Jv_WFq.bottomRows<3>()) is the Jacobian `Hv_WFq` related
  ///   to the translational velocity of the origin `Q` of frame `Fq` in W by
  ///   `v_WFqo = Hv_WFq⋅v`. This ordering is consistent with the internal
  ///   storage of the SpatialVelocity class. Therefore the following operations
  ///   results in a valid spatial velocity: <pre>
  ///     SpatialVelocity<double> Jv_WFq_times_v(Jv_WFq * v);
  ///   </pre>
  ///
  /// @throws std::exception if `J_WFq` is nullptr or if it is not of size
  ///   `6 x nv`.
  void CalcFrameGeometricJacobianExpressedInWorld(
      const systems::Context<T>& context,
      const Frame<T>& frame_F, const Eigen::Ref<const Vector3<T>>& p_FQ,
      EigenPtr<MatrixX<T>> Jv_WFq) const;

  /// Given a frame `Fq` defined by shifting a frame F from its origin `Fo` to
  /// a new origin `Q`, this method computes the bias term `Ab_WFq` associated
  /// with the spatial acceleration `A_WFq` a frame `Fq` instantaneously
  /// moving with a frame F at a fixed position `p_FQ`.
  /// That is, the spatial acceleration of frame `Fq` can be computed as:
  /// <pre>
  ///   A_WFq = Jv_WFq(q)⋅v̇ + Ab_WFq(q, v)
  /// </pre>
  /// where `Ab_WFq(q, v) = J̇v_WFq(q, v)⋅v`.
  ///
  /// @see CalcFrameGeometricJacobianExpressedInWorld() to compute the
  /// geometric Jacobian `Jv_WFq(q)`.
  ///
  /// @param[in] context
  ///   The context containing the state of the model. It stores the
  ///   generalized positions q and generalized velocities v.
  /// @param[in] frame_F
  ///   The position `p_FQ` of frame `Fq` is measured and expressed in this
  ///   frame F.
  /// @param[in] p_FQ
  ///   The (fixed) position of the origin `Q` of frame `Fq` as measured and
  ///   expressed in frame F.
  /// @returns Ab_WFq
  ///   The bias term, function of the generalized positions q and the
  ///   generalized velocities v as stored in `context`.
  ///   The returned vector is of size 6, with the first three elements related
  ///   to the bias in angular acceleration and the with the last three elements
  ///   related to the bias in translational acceleration.
  /// @note SpatialAcceleration(Ab_WFq) defines a valid SpatialAcceleration.
  Vector6<T> CalcBiasForFrameGeometricJacobianExpressedInWorld(
      const systems::Context<T>& context,
      const Frame<T>& frame_F, const Eigen::Ref<const Vector3<T>>& p_FQ) const;

  /// @}
  // End of multibody Jacobian methods section.

  /// @name Computational methods
  /// These methods expose the computational capabilities of MultibodyTree to
  /// compute kinematics, forward and inverse dynamics, and Jacobian matrices,
  /// among others.
  /// These methods follow Drake's naming scheme for methods performing a
  /// computation and therefore are named `CalcXXX()`, where `XXX` corresponds
  /// to the quantity or object of interest to be computed. They all take a
  /// `systems::Context` as an input argument storing the state of the multibody
  /// system. A `std::bad_cast` exception is thrown if the passed context is not
  /// a MultibodyTreeContext.
  /// @{

  /// Computes into the position kinematics `pc` all the kinematic quantities
  /// that depend on the generalized positions only. These include:
  ///
  /// - For each body B, the pose `X_BF` of each of the frames F attached to
  ///   body B.
  /// - Pose `X_WB` of each body B in the model as measured and expressed in
  ///   the world frame W.
  /// - Across-mobilizer Jacobian matrices `H_FM` and `H_PB_W`.
  /// - Body specific quantities such as `com_W` and `M_Bo_W`.
  ///
  /// Aborts if `pc` is nullptr.
  void CalcPositionKinematicsCache(
      const systems::Context<T>& context,
      PositionKinematicsCache<T>* pc) const;

  /// Computes all the kinematic quantities that depend on the generalized
  /// velocities and stores them in the velocity kinematics cache `vc`.
  /// These include:
  /// - Spatial velocity `V_WB` for each body B in the model as measured and
  ///   expressed in the world frame W.
  /// - Spatial velocity `V_PB` for each body B in the model as measured and
  ///   expressed in the inboard (or parent) body frame P.
  ///
  /// @pre The position kinematics `pc` must have been previously updated with a
  /// call to CalcPositionKinematicsCache().
  ///
  /// Aborts if `vc` is nullptr.
  void CalcVelocityKinematicsCache(
      const systems::Context<T>& context,
      const PositionKinematicsCache<T>& pc,
      VelocityKinematicsCache<T>* vc) const;

  /// Computes all the kinematic quantities that depend on the generalized
  /// accelerations that is, the generalized velocities' time derivatives, and
  /// stores them in the acceleration kinematics cache `ac`.
  /// These include:
  /// - Spatial acceleration `A_WB` for each body B in the model as measured and
  ///   expressed in the world frame W.
  ///
  /// @param[in] context
  ///   The context containing the state of the %MultibodyTree model.
  /// @param[in] pc
  ///   A position kinematics cache object already updated to be in sync with
  ///   `context`.
  /// @param[in] vc
  ///   A velocity kinematics cache object already updated to be in sync with
  ///   `context`.
  /// @param[in] known_vdot
  ///   A vector with the generalized accelerations for the full %MultibodyTree
  ///   model.
  /// @param[out] ac
  ///   A pointer to a valid, non nullptr, acceleration kinematics cache. This
  ///   method aborts if `ac` is nullptr.
  ///
  /// @pre The position kinematics `pc` must have been previously updated with a
  /// call to CalcPositionKinematicsCache().
  /// @pre The velocity kinematics `vc` must have been previously updated with a
  /// call to CalcVelocityKinematicsCache().
  void CalcAccelerationKinematicsCache(
      const systems::Context<T>& context,
      const PositionKinematicsCache<T>& pc,
      const VelocityKinematicsCache<T>& vc,
      const VectorX<T>& known_vdot,
      AccelerationKinematicsCache<T>* ac) const;

  /// Given the state of `this` %MultibodyTree in `context` and a known vector
  /// of generalized accelerations `known_vdot`, this method computes the
  /// spatial acceleration `A_WB` for each body as measured and expressed in the
  /// world frame W.
  ///
  /// @param[in] context
  ///   The context containing the state of the %MultibodyTree model.
  /// @param[in] pc
  ///   A position kinematics cache object already updated to be in sync with
  ///   `context`.
  /// @param[in] vc
  ///   A velocity kinematics cache object already updated to be in sync with
  ///   `context`.
  /// @param[in] known_vdot
  ///   A vector with the generalized accelerations for the full %MultibodyTree
  ///   model.
  /// @param[out] A_WB_array
  ///   A pointer to a valid, non nullptr, vector of spatial accelerations
  ///   containing the spatial acceleration `A_WB` for each body. It must be of
  ///   size equal to the number of bodies in the MultibodyTree. This method
  ///   will abort if the the pointer is null or if `A_WB_array` is not of size
  ///   `num_bodies()`. On output, entries will be ordered by BodyNodeIndex.
  ///   These accelerations can be read in the proper order with
  ///   Body::get_from_spatial_acceleration_array().
  ///
  /// @pre The position kinematics `pc` must have been previously updated with a
  /// call to CalcPositionKinematicsCache().
  /// @pre The velocity kinematics `vc` must have been previously updated with a
  /// call to CalcVelocityKinematicsCache().
  void CalcSpatialAccelerationsFromVdot(
      const systems::Context<T>& context,
      const PositionKinematicsCache<T>& pc,
      const VelocityKinematicsCache<T>& vc,
      const VectorX<T>& known_vdot,
      std::vector<SpatialAcceleration<T>>* A_WB_array) const;

  /// Given the state of `this` %MultibodyTree in `context` and a known vector
  /// of generalized accelerations `vdot`, this method computes the
  /// set of generalized forces `tau` that would need to be applied in order to
  /// attain the specified generalized accelerations.
  /// Mathematically, this method computes: <pre>
  ///   tau = M(q)v̇ + C(q, v)v - tau_app - ∑ J_WBᵀ(q) Fapp_Bo_W
  /// </pre>
  /// where `M(q)` is the %MultibodyTree mass matrix, `C(q, v)v` is the bias
  /// term containing Coriolis and gyroscopic effects and `tau_app` consists
  /// of a vector applied generalized forces. The last term is a summation over
  /// all bodies in the model where `Fapp_Bo_W` is an applied spatial force on
  /// body B at `Bo` which gets projected into the space of generalized forces
  /// with the geometric Jacobian `J_WB(q)` which maps generalized velocities
  /// into body B spatial velocity as `V_WB = J_WB(q)v`.
  /// This method does not compute explicit expressions for the mass matrix nor
  /// for the bias term, which would be of at least `O(n²)` complexity, but it
  /// implements an `O(n)` Newton-Euler recursive algorithm, where n is the
  /// number of bodies in the %MultibodyTree. The explicit formation of the
  /// mass matrix `M(q)` would require the calculation of `O(n²)` entries while
  /// explicitly forming the product `C(q, v) * v` could require up to `O(n³)`
  /// operations (see [Featherstone 1987, §4]), depending on the implementation.
  /// The recursive Newton-Euler algorithm is the most efficient currently known
  /// general method for solving inverse dynamics [Featherstone 2008].
  ///
  /// @param[in] context
  ///   The context containing the state of the model.
  /// @param[in] known_vdot
  ///   A vector with the known generalized accelerations `vdot` for the full
  ///   %MultibodyTree model. Use the provided Joint APIs in order to access
  ///   entries into this array.
  /// @param[in] external_forces
  ///   A set of forces to be applied to the system either as body spatial
  ///   forces `Fapp_Bo_W` or generalized forces `tau_app`, see MultibodyForces
  ///   for details.
  ///
  /// @returns the vector of generalized forces that would need to be applied to
  /// the mechanical system in order to achieve the desired acceleration given
  /// by `known_vdot`.
  VectorX<T> CalcInverseDynamics(
      const systems::Context<T>& context,
      const VectorX<T>& known_vdot,
      const MultibodyForces<T>& external_forces) const;

  /// (Advanced) Given the state of `this` %MultibodyTree in `context` and a
  /// known vector of generalized accelerations `vdot`, this method computes the
  /// set of generalized forces `tau` that would need to be applied at each
  /// Mobilizer in order to attain the specified generalized accelerations.
  /// Mathematically, this method computes: <pre>
  ///   tau = M(q)v̇ + C(q, v)v - tau_app - ∑ J_WBᵀ(q) Fapp_Bo_W
  /// </pre>
  /// where `M(q)` is the %MultibodyTree mass matrix, `C(q, v)v` is the bias
  /// term containing Coriolis and gyroscopic effects and `tau_app` consists
  /// of a vector applied generalized forces. The last term is a summation over
  /// all bodies in the model where `Fapp_Bo_W` is an applied spatial force on
  /// body B at `Bo` which gets projected into the space of generalized forces
  /// with the geometric Jacobian `J_WB(q)` which maps generalized velocities
  /// into body B spatial velocity as `V_WB = J_WB(q)v`.
  /// This method does not compute explicit expressions for the mass matrix nor
  /// for the bias term, which would be of at least `O(n²)` complexity, but it
  /// implements an `O(n)` Newton-Euler recursive algorithm, where n is the
  /// number of bodies in the %MultibodyTree. The explicit formation of the
  /// mass matrix `M(q)` would require the calculation of `O(n²)` entries while
  /// explicitly forming the product `C(q, v) * v` could require up to `O(n³)`
  /// operations (see [Featherstone 1987, §4]), depending on the implementation.
  /// The recursive Newton-Euler algorithm is the most efficient currently known
  /// general method for solving inverse dynamics [Featherstone 2008].
  ///
  /// @param[in] context
  ///   The context containing the state of the %MultibodyTree model.
  /// @param[in] pc
  ///   A position kinematics cache object already updated to be in sync with
  ///   `context`.
  /// @param[in] vc
  ///   A velocity kinematics cache object already updated to be in sync with
  ///   `context`.
  /// @param[in] known_vdot
  ///   A vector with the known generalized accelerations `vdot` for the full
  ///   %MultibodyTree model. Use Mobilizer::get_accelerations_from_array() to
  ///   access entries into this array for a particular Mobilizer. You can use
  ///   the mutable version of this method to write into this array.
  /// @param[in] Fapplied_Bo_W_array
  ///   A vector containing the spatial force `Fapplied_Bo_W` applied on each
  ///   body at the body's frame origin `Bo` and expressed in the world frame W.
  ///   `Fapplied_Bo_W_array` can have zero size which means there are no
  ///   applied forces. To apply non-zero forces, `Fapplied_Bo_W_array` must be
  ///   of size equal to the number of bodies in `this` %MultibodyTree model.
  ///   This array must be ordered by BodyNodeIndex, which for a given body can
  ///   be retrieved with Body::node_index().
  ///   This method will abort if provided with an array that does not have a
  ///   size of either `num_bodies()` or zero.
  /// @param[in] tau_applied_array
  ///   An array of applied generalized forces for the entire model. For a
  ///   given mobilizer, entries in this array can be accessed using the method
  ///   Mobilizer::get_generalized_forces_from_array() while its mutable
  ///   counterpart, Mobilizer::get_mutable_generalized_forces_from_array(),
  ///   allows writing into this array.
  ///   `tau_applied_array` can have zero size, which means there are no applied
  ///   forces. To apply non-zero forces, `tau_applied_array` must be of size
  ///   equal to the number to the number of generalized velocities in the
  ///   model, see MultibodyTree::num_velocities().
  ///   This method will abort if provided with an array that does not have a
  ///   size of either MultibodyTree::num_velocities() or zero.
  /// @param[out] A_WB_array
  ///   A pointer to a valid, non nullptr, vector of spatial accelerations
  ///   containing the spatial acceleration `A_WB` for each body. It must be of
  ///   size equal to the number of bodies. This method will abort if the the
  ///   pointer is null or if `A_WB_array` is not of size `num_bodies()`.
  ///   On output, entries will be ordered by BodyNodeIndex.
  ///   To access the acceleration `A_WB` of given body B in this array, use the
  ///   index returned by Body::node_index().
  /// @param[out] F_BMo_W_array
  ///   A pointer to a valid, non nullptr, vector of spatial forces
  ///   containing, for each body B, the spatial force `F_BMo_W` corresponding
  ///   to its inboard mobilizer reaction forces on body B applied at the origin
  ///   `Mo` of the inboard mobilizer, expressed in the world frame W.
  ///   It must be of size equal to the number of bodies in the MultibodyTree.
  ///   This method will abort if the the pointer is null or if `F_BMo_W_array`
  ///   is not of size `num_bodies()`.
  ///   On output, entries will be ordered by BodyNodeIndex.
  ///   To access a mobilizer's reaction force on given body B in this array,
  ///   use the index returned by Body::node_index().
  /// @param[out] tau_array
  ///   On output this array will contain the generalized forces that must be
  ///   applied in order to achieve the desired generalized accelerations given
  ///   by the input argument `known_vdot`. It must not be nullptr and it
  ///   must be of size MultibodyTree::num_velocities(). Generalized forces
  ///   for each Mobilizer can be accessed with
  ///   Mobilizer::get_generalized_forces_from_array().
  ///
  /// @warning There is no mechanism to assert that either `A_WB_array` nor
  ///   `F_BMo_W_array` are ordered by BodyNodeIndex. You can use
  ///   Body::node_index() to obtain the node index for a given body.
  ///
  /// @note This method uses `F_BMo_W_array` and `tau_array` as the only local
  /// temporaries and therefore no additional dynamic memory allocation is
  /// performed.
  ///
  /// @warning `F_BMo_W_array` (`tau_array`) and `Fapplied_Bo_W_array`
  /// (`tau_applied_array`) can actually be the same
  /// array in order to reduce memory footprint and/or dynamic memory
  /// allocations. However the information in `Fapplied_Bo_W_array`
  /// (`tau_applied_array`) would be overwritten through `F_BMo_W_array`
  /// (`tau_array`). Make a copy if data must be preserved.
  ///
  /// @pre The position kinematics `pc` must have been previously updated with a
  /// call to CalcPositionKinematicsCache().
  /// @pre The velocity kinematics `vc` must have been previously updated with a
  /// call to CalcVelocityKinematicsCache().
  void CalcInverseDynamics(
      const systems::Context<T>& context,
      const PositionKinematicsCache<T>& pc,
      const VelocityKinematicsCache<T>& vc,
      const VectorX<T>& known_vdot,
      const std::vector<SpatialForce<T>>& Fapplied_Bo_W_array,
      const Eigen::Ref<const VectorX<T>>& tau_applied_array,
      std::vector<SpatialAcceleration<T>>* A_WB_array,
      std::vector<SpatialForce<T>>* F_BMo_W_array,
      EigenPtr<VectorX<T>> tau_array) const;

  /// Computes the combined force contribution of ForceElement objects in the
  /// model. A ForceElement can apply forces as a spatial force per body or as
  /// generalized forces, depending on the ForceElement model. Therefore this
  /// method provides outputs for both spatial forces per body (with
  /// `F_Bo_W_array`) and generalized forces (with `tau_array`).
  /// ForceElement contributions are a function of the state and time only.
  /// The output from this method can immediately be used as input to
  /// CalcInverseDynamics() to include the effect of applied forces by force
  /// elements.
  ///
  /// @param[in] context
  ///   The context containing the state of the %MultibodyTree model.
  /// @param[in] pc
  ///   A position kinematics cache object already updated to be in sync with
  ///   `context`.
  /// @param[in] vc
  ///   A velocity kinematics cache object already updated to be in sync with
  ///   `context`.
  /// @param[out] forces
  ///   A pointer to a valid, non nullptr, multibody forces object. On output
  ///   `forces` will store the forces exerted by all the ForceElement
  ///   objects in the model. This method will abort if the `forces` pointer is
  ///   null or if the forces object is not compatible with `this`
  ///   %MultibodyTree, see MultibodyForces::CheckInvariants().
  ///
  /// @pre The position kinematics `pc` must have been previously updated with a
  /// call to CalcPositionKinematicsCache().
  /// @pre The velocity kinematics `vc` must have been previously updated with a
  /// call to CalcVelocityKinematicsCache().
  void CalcForceElementsContribution(
      const systems::Context<T>& context,
      const PositionKinematicsCache<T>& pc,
      const VelocityKinematicsCache<T>& vc,
      MultibodyForces<T>* forces) const;

  /// Computes and returns the total potential energy stored in `this` multibody
  /// model for the configuration given by `context`.
  /// @param[in] context
  ///   The context containing the state of the %MultibodyTree model.
  /// @returns The total potential energy stored in `this` multibody model.
  T CalcPotentialEnergy(const systems::Context<T>& context) const;

  /// Computes and returns the power generated by conservative forces in the
  /// multibody model. This quantity is defined to be positive when the
  /// potential energy is decreasing. In other words, if `U(q)` is the potential
  /// energy as defined by CalcPotentialEnergy(), then the conservative power,
  /// `Pc`, is `Pc = -U̇(q)`.
  ///
  /// @see CalcPotentialEnergy()
  T CalcConservativePower(const systems::Context<T>& context) const;

  /// Performs the computation of the mass matrix `M(q)` of the model using
  /// inverse dynamics, where the generalized positions q are stored in
  /// `context`. See CalcInverseDynamics().
  ///
  /// @param[in] context
  ///   The context containing the state of the %MultibodyTree model.
  /// @param[out] H
  ///   A valid (non-null) pointer to a squared matrix in `ℛⁿˣⁿ` with n the
  ///   number of generalized velocities (num_velocities()) of the model.
  ///   This method aborts if H is nullptr or if it does not have the proper
  ///   size.
  ///
  /// The algorithm used to build `M(q)` consists in computing one column of
  /// `M(q)` at a time using inverse dynamics. The result from inverse dynamics,
  /// with no applied forces, is the vector of generalized forces: <pre>
  ///   tau = M(q)v̇ + C(q, v)v
  /// </pre>
  /// where q and v are the generalized positions and velocities, respectively.
  /// When `v = 0` the Coriolis and gyroscopic forces term `C(q, v)v` is zero.
  /// Therefore the `i-th` column of `M(q)` can be obtained performing inverse
  /// dynamics with an acceleration vector `v̇ = eᵢ`, with `eᵢ` the standard
  /// (or natural) basis of `ℛⁿ` with n the number of generalized velocities.
  /// We write this as: <pre>
  ///   H.ᵢ(q) = M(q) * e_i
  /// </pre>
  /// where `H.ᵢ(q)` (notice the dot for the rows index) denotes the `i-th`
  /// column in M(q).
  ///
  /// @warning This is an O(n²) algorithm. Avoid the explicit computation of the
  /// mass matrix whenever possible.
  void CalcMassMatrixViaInverseDynamics(
      const systems::Context<T>& context, EigenPtr<MatrixX<T>> H) const;

  /// Computes the bias term `C(q, v)v` containing Coriolis and gyroscopic
  /// effects of the multibody equations of motion: <pre>
  ///   M(q)v̇ + C(q, v)v = tau_app + ∑ J_WBᵀ(q) Fapp_Bo_W
  /// </pre>
  /// where `M(q)` is the multibody model's mass matrix and `tau_app` consists
  /// of a vector applied generalized forces. The last term is a summation over
  /// all bodies in the model where `Fapp_Bo_W` is an applied spatial force on
  /// body B at `Bo` which gets projected into the space of generalized forces
  /// with the geometric Jacobian `J_WB(q)` which maps generalized velocities
  /// into body B spatial velocity as `V_WB = J_WB(q)v`.
  ///
  /// @param[in] context
  ///   The context containing the state of the %MultibodyTree model. It stores
  ///   the generalized positions q and the generalized velocities v.
  /// @param[out] Cv
  ///   On output, `Cv` will contain the product `C(q, v)v`. It must be a valid
  ///   (non-null) pointer to a column vector in `ℛⁿ` with n the number of
  ///   generalized velocities (num_velocities()) of the model.
  ///   This method aborts if Cv is nullptr or if it does not have the
  ///   proper size.
  void CalcBiasTerm(
      const systems::Context<T>& context, EigenPtr<VectorX<T>> Cv) const;

  /// Computes the generalized forces `tau_g(q)` due to gravity as a function
  /// of the generalized positions `q` stored in the input `context`.
  /// The vector of generalized forces due to gravity `tau_g(q)` is defined such
  /// that it appears on the right hand side of the equations of motion together
  /// with any other generalized forces, like so:
  /// <pre>
  ///   Mv̇ + C(q, v)v = tau_g(q) + tau_app
  /// </pre>
  /// where `tau_app` includes any other generalized forces applied on the
  /// system.
  ///
  /// @param[in] context
  ///   The context storing the state of the multibody model.
  /// @returns tau_g
  ///   A vector containing the generalized forces due to gravity.
  ///   The generalized forces are consistent with the vector of
  ///   generalized velocities `v` for `this` MultibodyTree model so that
  ///   the inner product `v⋅tau_g` corresponds to the power applied by the
  ///   gravity forces on the mechanical system. That is, `v⋅tau_g > 0`
  ///   corresponds to potential energy going into the system, as either
  ///   mechanical kinetic energy, some other potential energy, or heat, and
  ///   therefore to a decrease of the gravitational potential energy.
  VectorX<T> CalcGravityGeneralizedForces(
      const systems::Context<T>& context) const;

  /// Transforms generalized velocities v to time derivatives `qdot` of the
  /// generalized positions vector `q` (stored in `context`). `v` and `qdot`
  /// are related linearly by `q̇ = N(q)⋅v`.
  /// Using the configuration `q` stored in the given `context` this method
  /// calculates `q̇ = N(q)⋅v`.
  ///
  /// @param[in] context
  ///   The context containing the state of the %MultibodyTree model.
  /// @param[in] v
  ///   A vector of of generalized velocities for `this` %MultibodyTree model.
  ///   This method aborts if v is not of size num_velocities().
  /// @param[out] qdot
  ///   A valid (non-null) pointer to a vector in `ℝⁿ` with n being the number
  ///   of generalized positions in `this` %MultibodyTree model,
  ///   given by `num_positions()`. This method aborts if `qdot` is nullptr
  ///   or if it is not of size num_positions().
  ///
  /// @see MapQDotToVelocity()
  /// @see Mobilizer::MapVelocityToQDot()
  void MapVelocityToQDot(
      const systems::Context<T>& context,
      const Eigen::Ref<const VectorX<T>>& v,
      EigenPtr<VectorX<T>> qdot) const;

  /// Transforms the time derivative `qdot` of the generalized positions vector
  /// `q` (stored in `context`) to generalized velocities `v`. `v` and `q̇`
  /// are related linearly by `q̇ = N(q)⋅v`. Although `N(q)` is not
  /// necessarily square, its left pseudo-inverse `N⁺(q)` can be used to
  /// invert that relationship without residual error, provided that `qdot` is
  /// in the range space of `N(q)` (that is, if it *could* have been produced as
  /// `q̇ = N(q)⋅v` for some `v`).
  /// Using the configuration `q` stored in the given `context` this method
  /// calculates `v = N⁺(q)⋅q̇`.
  ///
  /// @param[in] context
  ///   The context containing the state of the %MultibodyTree model.
  /// @param[in] qdot
  ///   A vector containing the time derivatives of the generalized positions.
  ///   This method aborts if `qdot` is not of size num_positions().
  /// @param[out] v
  ///   A valid (non-null) pointer to a vector in `ℛⁿ` with n the number of
  ///   generalized velocities. This method aborts if v is nullptr or if it
  ///   is not of size num_velocities().
  ///
  /// @see MapVelocityToQDot()
  /// @see Mobilizer::MapQDotToVelocity()
  void MapQDotToVelocity(
      const systems::Context<T>& context,
      const Eigen::Ref<const VectorX<T>>& qdot,
      EigenPtr<VectorX<T>> v) const;

  /// Computes all the quantities that are required in the final pass of the
  /// articulated body algorithm and stores them in the articulated body cache
  /// `abc`.
  ///
  /// These include:
  /// - Articulated body inertia `Pplus_PB_W`, which can be thought of as the
  ///   articulated body inertia of parent body P as though it were inertialess,
  ///   but taken about Bo and expressed in W.
  ///
  /// @param[in] context
  ///   The context containing the state of the %MultibodyTree model.
  /// @param[in] pc
  ///   A position kinematics cache object already updated to be in sync with
  ///   `context`.
  /// @param[out] abc
  ///   A pointer to a valid, non nullptr, articulated body cache. This method
  ///   throws an exception if `abc` is a nullptr.
  ///
  /// @pre The position kinematics `pc` must have been previously updated with a
  /// call to CalcPositionKinematicsCache() using the same `context`  .
  void CalcArticulatedBodyInertiaCache(
      const systems::Context<T>& context,
      const PositionKinematicsCache<T>& pc,
      ArticulatedBodyInertiaCache<T>* abc) const;

  /// @}
  // Closes "Computational methods" Doxygen section.

  /// This method allows users to map the state of `this` model, x, into a
  /// vector of selected state xₛ with a given preferred ordering.
  /// The mapping, or selection, is returned in the form of a selector matrix
  /// Sx such that `xₛ = Sx⋅x`. The size nₛ of xₛ is always smaller or equal
  /// than the size of the full state x. That is, a user might be interested in
  /// only a given portion of the full state x.
  ///
  /// This selection matrix is particularly useful when adding PID control
  /// on a portion of the state, see systems::controllers::PidController.
  ///
  /// A user specifies the preferred order in xₛ via `user_to_joint_index_map`.
  /// The selected state is built such that selected positions are followed
  /// by selected velocities, as in `xₛ = [qₛ, vₛ]`.
  /// The positions in qₛ are a concatenation of the positions for each joint
  /// in the order they appear in `user_to_joint_index_map`. That is, the
  /// positions for `user_to_joint_index_map[0]` are first, followed by the
  /// positions for `user_to_joint_index_map[1]`, etc. Similarly for the
  /// selected velocities vₛ.
  ///
  /// @throws std::logic_error if there are repeated indexes in
  /// `user_to_joint_index_map`.
  // TODO(amcastro-tri): consider having an extra `free_body_index_map`
  // so that users could also re-order free bodies if they wanted to.
  MatrixX<double> MakeStateSelectorMatrix(
      const std::vector<JointIndex>& user_to_joint_index_map) const;

  /// Alternative signature to build a state selector matrix from a std::vector
  /// of joint names.
  /// See MakeStateSelectorMatrixFromJointNames(const std::vector<JointIndex>&)
  /// for details.
  /// `selected_joints` must not contain any duplicates.
  ///
  /// A user specifies the preferred order in the selected states vector xₛ via
  /// `selected_joints`. The selected state is built such that selected
  /// positions are followed by selected velocities, as in `xₛ = [qₛ, vₛ]`.
  /// The positions in qₛ are a concatenation of the positions for each joint
  /// in the order they appear in `selected_joints`. That is, the positions for
  /// `selected_joints[0]` are first, followed by the positions for
  /// `selected_joints[1]`, etc. Similarly for the selected velocities vₛ.
  ///
  /// @throws std::logic_error if there are any duplicates in `selected_joints`.
  /// @throws std::logic_error if there is no joint in the model with a name
  /// specified in `selected_joints`.
  MatrixX<double> MakeStateSelectorMatrixFromJointNames(
      const std::vector<std::string>& selected_joints) const;

  /// This method allows user to map a vector `uₛ` containing the actuation
  /// for a set of selected actuators into the vector u containing the actuation
  /// values for `this` full model.
  /// The mapping, or selection, is returned in the form of a selector matrix
  /// Su such that `u = Su⋅uₛ`. The size nₛ of uₛ is always smaller or equal
  /// than the size of the full vector of actuation values u. That is, a user
  /// might be interested in only a given subset of actuators in the model.
  ///
  /// This selection matrix is particularly useful when adding PID control
  /// on a portion of the state, see systems::controllers::PidController.
  ///
  /// A user specifies the preferred order in uₛ via
  /// `user_to_actuator_index_map`. The actuation values in uₛ are a
  /// concatenation of the values for each actuator in the order they appear in
  /// `user_to_actuator_index_map`.
  /// The full vector of actuation values u is ordered by JointActuatorIndex.
  MatrixX<double> MakeActuatorSelectorMatrix(
      const std::vector<JointActuatorIndex>& user_to_actuator_index_map) const;

  /// Alternative signature to build an actuation selector matrix `Su` such
  /// that `u = Su⋅uₛ`, where u is the vector of actuation values for the full
  /// model (ordered by JointActuatorIndex) and uₛ is a vector of actuation
  /// values for the actuators acting on the joints listed by
  /// `user_to_joint_index_map`. It is assumed that all joints referenced by
  /// `user_to_joint_index_map` are actuated.
  /// See MakeActuatorSelectorMatrix(const std::vector<JointActuatorIndex>&) for
  /// details.
  /// @throws std::logic_error if any of the joints in
  /// `user_to_joint_index_map` does not have an actuator.
  MatrixX<double> MakeActuatorSelectorMatrix(
      const std::vector<JointIndex>& user_to_joint_index_map) const;

  /// @name Methods to retrieve multibody element variants
  ///
  /// Given two variants of the same %MultibodyTree, these methods map an
  /// element in one variant, to its corresponding element in the other variant.
  ///
  /// A concrete case is the call to ToAutoDiffXd() to obtain a
  /// %MultibodyTree variant templated on AutoDiffXd from a %MultibodyTree
  /// templated on `double`. Typically, a user holding a `Body<double>` (or any
  /// other multibody element in the original variant templated on `double`)
  /// would like to retrieve the corresponding `Body<AutoDiffXd>` variant from
  /// the new AutoDiffXd tree variant.
  ///
  /// Consider the following code example:
  /// @code
  ///   // The user creates a model.
  ///   MultibodyTree<double> model;
  ///   // User adds a body and keeps a reference to it.
  ///   const RigidBody<double>& body = model.AddBody<RigidBody>(...);
  ///   // User creates an AutoDiffXd variant. Variants on other scalar types
  ///   // can be created with a call to CloneToScalar().
  ///   std::unique_ptr<MultibodyTree<Tvariant>> variant_model =
  ///       model.ToAutoDiffXd();
  ///   // User retrieves the AutoDiffXd variant corresponding to the original
  ///   // body added above.
  ///   const RigidBody<AutoDiffXd>&
  ///       variant_body = variant_model.get_variant(body);
  /// @endcode
  ///
  /// MultibodyTree::get_variant() is templated on the multibody element
  /// type which is deduced from its only input argument. The returned element
  /// is templated on the scalar type T of the %MultibodyTree on which this
  /// method is invoked.
  /// @{

  /// SFINAE overload for Frame<T> elements.
  template <template <typename> class MultibodyElement, typename Scalar>
  std::enable_if_t<std::is_base_of<Frame<T>, MultibodyElement<T>>::value,
                   const MultibodyElement<T>&> get_variant(
      const MultibodyElement<Scalar>& element) const {
    return get_frame_variant(element);
  }

  /// SFINAE overload for Body<T> elements.
  template <template <typename> class MultibodyElement, typename Scalar>
  std::enable_if_t<std::is_base_of<Body<T>, MultibodyElement<T>>::value,
                   const MultibodyElement<T>&> get_variant(
      const MultibodyElement<Scalar>& element) const {
    return get_body_variant(element);
  }

  /// SFINAE overload for Mobilizer<T> elements.
  template <template <typename> class MultibodyElement, typename Scalar>
  std::enable_if_t<std::is_base_of<Mobilizer<T>, MultibodyElement<T>>::value,
                   const MultibodyElement<T>&> get_variant(
      const MultibodyElement<Scalar>& element) const {
    return get_mobilizer_variant(element);
  }

  /// SFINAE overload for Joint<T> elements.
  template <template <typename> class MultibodyElement, typename Scalar>
  std::enable_if_t<std::is_base_of<Joint<T>, MultibodyElement<T>>::value,
                   const MultibodyElement<T>&> get_variant(
      const MultibodyElement<Scalar>& element) const {
    return get_joint_variant(element);
  }
  /// @}

  /// Creates a deep copy of `this` %MultibodyTree templated on the same
  /// scalar type T as `this` tree.
  std::unique_ptr<MultibodyTree<T>> Clone() const {
    return CloneToScalar<T>();
  }

  /// Creates a deep copy of `this` %MultibodyTree templated on AutoDiffXd.
  std::unique_ptr<MultibodyTree<AutoDiffXd>> ToAutoDiffXd() const {
    return CloneToScalar<AutoDiffXd>();
  }

  /// Creates a deep copy of `this` %MultibodyTree templated on the scalar type
  /// `ToScalar`.
  /// The new deep copy is guaranteed to have exactly the same
  /// MultibodyTreeTopology as the original tree the method is called on.
  /// This method ensures the following cloning order:
  ///
  ///   - Body objects, and their corresponding BodyFrame objects.
  ///   - Frame objects.
  ///   - If a Frame is attached to another frame, its parent frame is
  ///     guaranteed to be created first.
  ///   - Mobilizer objects are created last and therefore clones of the
  ///     original Frame objects are guaranteed to already be part of the cloned
  ///     tree.
  ///
  /// Consider the following code example:
  /// @code
  ///   // The user creates a model.
  ///   MultibodyTree<double> model;
  ///   // User adds a body and keeps a reference to it.
  ///   const RigidBody<double>& body = model.AddBody<RigidBody>(...);
  ///   // User creates an AutoDiffXd variant, where ToScalar = AutoDiffXd.
  ///   std::unique_ptr<MultibodyTree<AutoDiffXd>> model_autodiff =
  ///       model.CloneToScalar<AutoDiffXd>();
  ///   // User retrieves the AutoDiffXd variant corresponding to the original
  ///   // body added above.
  ///   const RigidBody<AutoDiffXd>&
  ///       body_autodiff = model_autodiff.get_variant(body);
  /// @endcode
  ///
  /// MultibodyTree::get_variant() is templated on the multibody element
  /// type which is deduced from its only input argument. The returned element
  /// is templated on the scalar type T of the %MultibodyTree on which this
  /// method is invoked.
  /// In the example above, the user could have also invoked the method
  /// ToAutoDiffXd().
  ///
  /// @pre Finalize() must have already been called on this %MultibodyTree.
  template <typename ToScalar>
  std::unique_ptr<MultibodyTree<ToScalar>> CloneToScalar() const {
    if (!topology_is_valid()) {
      throw std::logic_error(
          "Attempting to clone a MultibodyTree with an invalid topology. "
          "MultibodyTree::Finalize() must be called before attempting to clone"
          " a MultibodyTree.");
    }
    auto tree_clone = std::make_unique<MultibodyTree<ToScalar>>();

    tree_clone->frames_.resize(num_frames());
    // Skipping the world body at body_index = 0.
    for (BodyIndex body_index(1); body_index < num_bodies(); ++body_index) {
      const Body<T>& body = get_body(body_index);
      tree_clone->CloneBodyAndAdd(body);
    }

    // Frames are cloned in their index order, that is, in the exact same order
    // they were added to the original tree. Since the Frame API enforces the
    // creation of the parent frame first, this traversal guarantees that parent
    // body frames are created before their child frames.
    for (const auto& frame : owned_frames_) {
      tree_clone->CloneFrameAndAdd(*frame);
    }

    for (const auto& mobilizer : owned_mobilizers_) {
      // This call assumes that tree_clone already contains all the cloned
      // frames.
      tree_clone->CloneMobilizerAndAdd(*mobilizer);
    }

    for (const auto& force_element : owned_force_elements_) {
      tree_clone->CloneForceElementAndAdd(*force_element);
    }

    // Since Joint<T> objects are implemented from basic element objects like
    // Body, Mobilizer, ForceElement and Constraint, they are cloned last so
    // that the clones of their dependencies are guaranteed to be available.
    // DO NOT change this order!!!
    for (const auto& joint : owned_joints_) {
      tree_clone->CloneJointAndAdd(*joint);
    }

    for (const auto& actuator : owned_actuators_) {
      tree_clone->CloneActuatorAndAdd(*actuator);
    }

    // We can safely make a deep copy here since the original multibody tree is
    // required to be finalized.
    tree_clone->topology_ = this->topology_;
    tree_clone->body_name_to_index_ = this->body_name_to_index_;
    tree_clone->frame_name_to_index_ = this->frame_name_to_index_;
    tree_clone->joint_name_to_index_ = this->joint_name_to_index_;
    tree_clone->actuator_name_to_index_ = this->actuator_name_to_index_;
    tree_clone->instance_name_to_index_ = this->instance_name_to_index_;
    tree_clone->instance_index_to_name_ = this->instance_index_to_name_;

    // All other internals templated on T are created with the following call to
    // FinalizeInternals().
    tree_clone->FinalizeInternals();
    return tree_clone;
  }

  /// Evaluates position kinematics cached in context.
  /// @param context A Context whose position kinematics cache will be
  ///                updated and returned.
  /// @return Reference to the PositionKinematicsCache of context.
  const PositionKinematicsCache<T>& EvalPositionKinematics(
      const systems::Context<T>& context) const {
    DRAKE_ASSERT(tree_system_ != nullptr);
    return tree_system_->EvalPositionKinematics(context);
  }

  /// Evaluates velocity kinematics cached in context. This will also
  /// force position kinematics to be updated if it hasn't already.
  /// @param context A Context whose velocity kinematics cache will be
  ///                updated and returned.
  /// @return Reference to the VelocityKinematicsCache of context.
  const VelocityKinematicsCache<T>& EvalVelocityKinematics(
      const systems::Context<T>& context) const {
    DRAKE_ASSERT(tree_system_ != nullptr);
    return tree_system_->EvalVelocityKinematics(context);
  }

  /// (Internal use only) Informs the MultibodyTree how to access its resources
  /// within a Context.
  void set_tree_system(MultibodyTreeSystem<T>* tree_system) {
    DRAKE_DEMAND(tree_system != nullptr && tree_system_ == nullptr);
    tree_system_ = tree_system;
  }

  /// (Internal) Computes the cache entry associated with the geometric Jacobian
  /// H_PB_W for each node.
  /// The geometric Jacobian `H_PB_W` relates to the spatial velocity of B in P
  /// by `V_PB_W = H_PB_W(q)⋅v_B`, where `v_B` corresponds to the generalized
  /// velocities associated to body B. `H_PB_W` has size `6 x nm` with `nm` the
  /// number of mobilities associated with body B.
  /// `H_PB_W_cache` stores the Jacobian matrices for all nodes in the tree as a
  /// vector of the columns of these matrices. Therefore `H_PB_W_cache` has as
  /// many entries as number of generalized velocities in the tree.
  void CalcAcrossNodeGeometricJacobianExpressedInWorld(
      const systems::Context<T>& context,
      const PositionKinematicsCache<T>& pc,
      std::vector<Vector6<T>>* H_PB_W_cache) const;

 private:
  // Make MultibodyTree templated on every other scalar type a friend of
  // MultibodyTree<T> so that CloneToScalar<ToAnyOtherScalar>() can access
  // private methods from MultibodyTree<T>.
  template <typename> friend class MultibodyTree;

  // Friend class to facilitate testing.
  friend class MultibodyTreeTester;

  // Finalizes the MultibodyTreeTopology of this tree.
  void FinalizeTopology();

  // At Finalize(), this method performs all other finalization that is not
  // topological (i.e. performed by FinalizeTopology()). This includes for
  // instance the creation of BodyNode objects.
  // This method will throw a std::logic_error if FinalizeTopology() was not
  // previously called on this tree.
  void FinalizeInternals();

  // Helper method to add a QuaternionFreeMobilizer to all bodies that do not
  // have a mobilizer. The mobilizer is between each body and the world. To be
  // called at Finalize().
  // The world body is special in that it is the only body in the model with no
  // mobilizer, even after Finalize().
  void AddQuaternionFreeMobilizerToAllBodiesWithNoMobilizer();

  // Helper method to access the mobilizer of a free body.
  // If `body` is a free body in the model, this method will return the
  // QuaternionFloatingMobilizer for the body. If the body is not free but it
  // is connected to the model by a Joint, this method will throw a
  // std::exception.
  // The returned mobilizer provides a user-facing API to set the state for
  // this body including both pose and spatial velocity.
  // @note In general setting the pose and/or velocity of a body in the model
  // would involve a complex inverse kinematics problem. It is possible however
  // to do this directly for free bodies and the QuaternionFloatingMobilizer
  // user-facing API allows us to do exactly that.
  // @throws std::exception if `body` is not free in the model.
  // @throws std::exception if called pre-finalize.
  // @throws std::exception if called on the world body.
  const QuaternionFloatingMobilizer<T>& GetFreeBodyMobilizerOrThrow(
      const Body<T>& body) const;

  // Helper method for throwing an exception within public methods that should
  // not be called post-finalize. The invoking method should pass its name so
  // that the error message can include that detail.
  void ThrowIfFinalized(const char* source_method) const;

  // Helper method for throwing an exception within public methods that should
  // not be called pre-finalize. The invoking method should pass its name so
  // that the error message can include that detail.
  void ThrowIfNotFinalized(const char* source_method) const;

  // Helper method to compute the angular velocity Jacobian Jw_WFq and the
  // translational velocity Jacobian Jv_WFq for a list of points Q which
  // instantaneously move with frame F that is, the position of these points
  // Q is fixed in frame F.
  // Jacobians Jw_WFq and Jv_WFq are defined such that the angular velocity
  // w_WFq and the translational velocity v_WFq of frame F shifted (see
  // SpatialVelocity::Shift() for a description of the shift operation) to a
  // frame Fq with origin at a point Q are given by:
  //   w_WFq = Jw_WFq⋅v
  //   v_WFq = Jv_WFq⋅v
  //
  // This method provides the option to specify whether angular and/or
  // translational terms need to be computed, however the caller must at least
  // request one of them.
  // If Jw_WFq is nullptr, then angular terms are not computed.
  // If Jv_WFq is nullptr, then translational terms are not computed.
  //
  //
  //               Format of the Jacobian matrix Jw_WFq
  //
  // Notice that, the angular velocity of frame F shifted to a frame Fq with
  // origin at a point Q is the same as that of frame F, for any point Q.
  // That is, w_WFq = w_WF for any point Q. With this in mind, Jw_WFq is
  // defined so that:
  //   w_WFq = w_WF = Jw_WFq⋅v
  // and therefore Jw_WFq is a matrix of size 3 x nv, with nv the number of
  // generalized velocities. If not nullptr on input, matrix Jw_WFq **must**
  // have the required size of 3 x nv or this method throws a
  // std::runtime_error exception.
  //
  //
  //               Format of the Jacobian matrix Jv_WFq
  //
  // We stack the translational velocity of each point Q into a column vector
  // v_WFq = [v_WFq1; v_WFq2; ...] of size 3 x np, with np the number of
  // points in the input list. Then the translational velocities Jacobian is
  // defined as:
  //   Jv_WFq = ∇ᵥv_WFq
  // that is, the gradient with respect to the generalized velocities v.
  // Therefore vector v_WFq stacking the translational velocity of each point
  // Q is given by:
  //   v_WFq = Jv_WFq⋅v
  //
  // Therefore Jv_WFq is a matrix with 3⋅np rows and nv columns. If not
  // nullptr on input, matrix Jv_WFq **must** have the required size of
  // 3⋅np x nv or this method throws a std::runtime_error exception.
  //
  // This helper throws std::runtime_error when:
  // - The number of rows in p_WQ_list does not equal three. That is, p_WQ_list
  //   must be a matrix with each column being a 3D vector for each point Q.
  // - Jw_WFq and Jv_WFq are both nullptr (caller must request at least one
  //   Jacobian).
  // - The number of columns of Jw_WFq and/or Jv_WFq does not equal
  //   num_velocities().
  // - The number of rows of Jw_WFq does not equal 3.
  // - The number of rows of Jv_WFq does not equal 3 x np.
  void CalcFrameJacobianExpressedInWorld(
      const systems::Context<T>& context,
      const Frame<T>& frame_F,
      const Eigen::Ref<const MatrixX<T>>& p_WQ_list,
<<<<<<< HEAD
      bool from_qdot,
      bool include_angular_terms,
      bool include_translational_terms,
      EigenPtr<MatrixX<T>> J_WFq) const;
=======
      EigenPtr<MatrixX<T>> Jw_WFq, EigenPtr<MatrixX<T>> Jv_WFq) const;
>>>>>>> 786bc873

  // Implementation for CalcMassMatrixViaInverseDynamics().
  // It assumes:
  //  - The position kinematics cache object is already updated to be in sync
  //    with `context`.
  //  - H is not nullptr.
  //  - H has storage for a square matrix of size num_velocities().
  void DoCalcMassMatrixViaInverseDynamics(
      const systems::Context<T>& context,
      const PositionKinematicsCache<T>& pc,
      EigenPtr<MatrixX<T>> H) const;

  // Implementation of CalcBiasTerm().
  // It assumes:
  //  - The position kinematics cache object is already updated to be in sync
  //    with `context`.
  //  - The velocity kinematics cache object is already updated to be in sync
  //    with `context`.
  //  - Cv is not nullptr.
  //  - Cv has storage for a vector of size num_velocities().
  void DoCalcBiasTerm(
      const systems::Context<T>& context,
      const PositionKinematicsCache<T>& pc,
      const VelocityKinematicsCache<T>& vc,
      EigenPtr<VectorX<T>> Cv) const;

  // Helper method to apply forces due to damping at the joints.
  // MultibodyTree treats damping forces separately from other ForceElement
  // forces for a quick simple solution. This allows clients of MBT (namely MBP)
  // to implement their own customized (implicit) time stepping schemes.
  // TODO(amcastro-tri): Consider updating ForceElement to also compute a
  // Jacobian for general force models. That would allow us to implement
  // implicit schemes for any forces using a more general infrastructure rather
  // than having to deal with damping in a special way.
  void AddJointDampingForces(
      const systems::Context<T>& context, MultibodyForces<T>* forces) const;

  // Implementation of CalcPotentialEnergy().
  // It is assumed that the position kinematics cache pc is in sync with
  // context.
  T DoCalcPotentialEnergy(const systems::Context<T>& context,
                          const PositionKinematicsCache<T>& pc) const;

  // Implementation of CalcConservativePower().
  // It is assumed that the position kinematics cache pc and the velocity
  // kinematics cache vc are in sync with context.
  T DoCalcConservativePower(const systems::Context<T>& context,
                            const PositionKinematicsCache<T>& pc,
                            const VelocityKinematicsCache<T>& vc) const;

  void CreateBodyNode(BodyNodeIndex body_node_index);

  void CreateModelInstances();

  // Helper method to create a clone of `frame` and add it to `this` tree.
  template <typename FromScalar>
  Frame<T>* CloneFrameAndAdd(const Frame<FromScalar>& frame) {
    FrameIndex frame_index = frame.index();

    auto frame_clone = frame.CloneToScalar(*this);
    frame_clone->set_parent_tree(this, frame_index);
    frame_clone->set_model_instance(frame.model_instance());

    Frame<T>* raw_frame_clone_ptr = frame_clone.get();
    // The order in which frames are added into frames_ is important to keep the
    // topology invariant. Therefore we index new clones according to the
    // original frame_index.
    frames_[frame_index] = raw_frame_clone_ptr;
    // The order within owned_frames_ does not matter.
    owned_frames_.push_back(std::move(frame_clone));
    return raw_frame_clone_ptr;
  }

  // Helper method to create a clone of `body` and add it to `this` tree.
  // Because this method is only invoked in a controlled manner from within
  // CloneToScalar(), it is guaranteed that the cloned body in this variant's
  // `owned_bodies_` will occupy the same position as its corresponding Body
  // in the source variant `body`.
  template <typename FromScalar>
  Body<T>* CloneBodyAndAdd(const Body<FromScalar>& body) {
    const BodyIndex body_index = body.index();
    const FrameIndex body_frame_index = body.body_frame().index();

    auto body_clone = body.CloneToScalar(*this);
    body_clone->set_parent_tree(this, body_index);
    body_clone->set_model_instance(body.model_instance());
    // MultibodyTree can access selected private methods in Body through its
    // BodyAttorney.
    Frame<T>* body_frame_clone =
        &internal::BodyAttorney<T>::get_mutable_body_frame(body_clone.get());
    body_frame_clone->set_parent_tree(this, body_frame_index);
    body_frame_clone->set_model_instance(body.model_instance());

    // The order in which frames are added into frames_ is important to keep the
    // topology invariant. Therefore we index new clones according to the
    // original body_frame_index.
    frames_[body_frame_index] = body_frame_clone;
    Body<T>* raw_body_clone_ptr = body_clone.get();
    // The order in which bodies are added into owned_bodies_ is important to
    // keep the topology invariant. Therefore this method is called from
    // MultibodyTree::CloneToScalar() within a loop by original body_index.
    DRAKE_DEMAND(static_cast<int>(owned_bodies_.size()) == body_index);
    owned_bodies_.push_back(std::move(body_clone));
    return raw_body_clone_ptr;
  }

  // Helper method to create a clone of `mobilizer` and add it to `this` tree.
  template <typename FromScalar>
  Mobilizer<T>* CloneMobilizerAndAdd(const Mobilizer<FromScalar>& mobilizer) {
    MobilizerIndex mobilizer_index = mobilizer.index();
    auto mobilizer_clone = mobilizer.CloneToScalar(*this);
    mobilizer_clone->set_parent_tree(this, mobilizer_index);
    mobilizer_clone->set_model_instance(mobilizer.model_instance());
    Mobilizer<T>* raw_mobilizer_clone_ptr = mobilizer_clone.get();
    owned_mobilizers_.push_back(std::move(mobilizer_clone));
    return raw_mobilizer_clone_ptr;
  }

  // Helper method to create a clone of `force_element` and add it to `this`
  // tree.
  template <typename FromScalar>
  void CloneForceElementAndAdd(
      const ForceElement<FromScalar>& force_element) {
    ForceElementIndex force_element_index = force_element.index();
    auto force_element_clone = force_element.CloneToScalar(*this);
    force_element_clone->set_parent_tree(this, force_element_index);
    force_element_clone->set_model_instance(force_element.model_instance());
    owned_force_elements_.push_back(std::move(force_element_clone));
  }

  // Helper method to create a clone of `joint` and add it to `this` tree.
  template <typename FromScalar>
  Joint<T>* CloneJointAndAdd(const Joint<FromScalar>& joint) {
    JointIndex joint_index = joint.index();
    auto joint_clone = joint.CloneToScalar(*this);
    joint_clone->set_parent_tree(this, joint_index);
    joint_clone->set_model_instance(joint.model_instance());
    owned_joints_.push_back(std::move(joint_clone));
    return owned_joints_.back().get();
  }

  // Helper method to create a clone of `actuator` (which is templated on
  // FromScalar) and add it to `this` tree (templated on T).
  template <typename FromScalar>
  void CloneActuatorAndAdd(
      const JointActuator<FromScalar>& actuator) {
    JointActuatorIndex actuator_index = actuator.index();
    std::unique_ptr<JointActuator<T>> actuator_clone =
        actuator.CloneToScalar(*this);
    actuator_clone->set_parent_tree(this, actuator_index);
    actuator_clone->set_model_instance(actuator.model_instance());
    owned_actuators_.push_back(std::move(actuator_clone));
  }

  // Helper method to retrieve the corresponding Frame<T> variant to a Frame in
  // a MultibodyTree variant templated on Scalar.
  template <template <typename> class FrameType, typename Scalar>
  const FrameType<T>& get_frame_variant(const FrameType<Scalar>& frame) const {
    static_assert(std::is_base_of<Frame<T>, FrameType<T>>::value,
                  "FrameType<T> must be a sub-class of Frame<T>.");
    // TODO(amcastro-tri):
    //   DRAKE_DEMAND the parent tree of the variant is indeed a variant of this
    //   MultibodyTree. That will require the tree to have some sort of id.
    FrameIndex frame_index = frame.index();
    DRAKE_DEMAND(frame_index < num_frames());
    const FrameType<T>* frame_variant =
        dynamic_cast<const FrameType<T>*>(frames_[frame_index]);
    DRAKE_DEMAND(frame_variant != nullptr);
    return *frame_variant;
  }

  // Helper method to retrieve the corresponding Body<T> variant to a Body in a
  // MultibodyTree variant templated on Scalar.
  template <template <typename> class BodyType, typename Scalar>
  const BodyType<T>& get_body_variant(const BodyType<Scalar>& body) const {
    static_assert(std::is_base_of<Body<T>, BodyType<T>>::value,
                  "BodyType<T> must be a sub-class of Body<T>.");
    // TODO(amcastro-tri):
    //   DRAKE_DEMAND the parent tree of the variant is indeed a variant of this
    //   MultibodyTree. That will require the tree to have some sort of id.
    BodyIndex body_index = body.index();
    DRAKE_DEMAND(body_index < num_bodies());
    const BodyType<T>* body_variant =
        dynamic_cast<const BodyType<T>*>(
            owned_bodies_[body_index].get());
    DRAKE_DEMAND(body_variant != nullptr);
    return *body_variant;
  }

  // Helper method to retrieve the corresponding Mobilizer<T> variant to a Body
  // in a MultibodyTree variant templated on Scalar.
  template <template <typename> class MobilizerType, typename Scalar>
  const MobilizerType<T>& get_mobilizer_variant(
      const MobilizerType<Scalar>& mobilizer) const {
    static_assert(std::is_base_of<Mobilizer<T>, MobilizerType<T>>::value,
                  "MobilizerType<T> must be a sub-class of Mobilizer<T>.");
    // TODO(amcastro-tri):
    //   DRAKE_DEMAND the parent tree of the variant is indeed a variant of this
    //   MultibodyTree. That will require the tree to have some sort of id.
    MobilizerIndex mobilizer_index = mobilizer.index();
    DRAKE_DEMAND(mobilizer_index < num_mobilizers());
    const MobilizerType<T>* mobilizer_variant =
        dynamic_cast<const MobilizerType<T>*>(
            owned_mobilizers_[mobilizer_index].get());
    DRAKE_DEMAND(mobilizer_variant != nullptr);
    return *mobilizer_variant;
  }

  // Helper method to retrieve the corresponding Joint<T> variant to a Joint
  // in a MultibodyTree variant templated on Scalar.
  template <template <typename> class JointType, typename Scalar>
  const JointType<T>& get_joint_variant(const JointType<Scalar>& joint) const {
    static_assert(std::is_base_of<Joint<T>, JointType<T>>::value,
                  "JointType<T> must be a sub-class of Joint<T>.");
    // TODO(amcastro-tri):
    //   DRAKE_DEMAND the parent tree of the variant is indeed a variant of this
    //   MultibodyTree. That will require the tree to have some sort of id.
    JointIndex joint_index = joint.index();
    DRAKE_DEMAND(joint_index < num_joints());
    const JointType<T>* joint_variant =
        dynamic_cast<const JointType<T>*>(
            owned_joints_[joint_index].get());
    DRAKE_DEMAND(joint_variant != nullptr);
    return *joint_variant;
  }

  // Helper function to find the element index for an element in the tree from
  // a multimap of name to index.  It finds the element from any model
  // instance and ensures only one element of that name exists.
  template<typename ElementIndex>
  static ElementIndex GetElementIndex(
      const std::string& name, const std::string& element_description,
      const std::unordered_multimap<std::string, ElementIndex>& name_to_index) {
    const auto range = name_to_index.equal_range(name);
    if (range.first == range.second) {
      std::string lower = element_description;
      std::transform(lower.begin(), lower.end(), lower.begin(), ::tolower);
      throw std::logic_error("There is no " + lower + " named '" +
                             name + "' in the model.");
    } else if (std::next(range.first) != range.second) {
      throw std::logic_error(
          element_description + " "  + name +
          " appears in multiple model instances.");
    }
    return range.first->second;
  }

  // TODO(amcastro-tri): In future PR's adding MBT computational methods, write
  // a method that verifies the state of the topology with a signature similar
  // to RoadGeometry::CheckHasRightSizeForModel().

  const RigidBody<T>* world_body_{nullptr};
  std::vector<std::unique_ptr<Body<T>>> owned_bodies_;
  std::vector<std::unique_ptr<Frame<T>>> owned_frames_;
  std::vector<std::unique_ptr<Mobilizer<T>>> owned_mobilizers_;
  std::vector<std::unique_ptr<ForceElement<T>>> owned_force_elements_;
  std::vector<std::unique_ptr<JointActuator<T>>> owned_actuators_;
  std::vector<std::unique_ptr<internal::BodyNode<T>>> body_nodes_;
  std::vector<std::unique_ptr<internal::ModelInstance<T>>> model_instances_;

  std::vector<std::unique_ptr<Joint<T>>> owned_joints_;

  // List of all frames in the system ordered by their FrameIndex.
  // This vector contains a pointer to all frames in owned_frames_ as well as a
  // pointer to each BodyFrame, which are owned by their corresponding Body.
  std::vector<const Frame<T>*> frames_;

  // The gravity field force element.
  optional<const UniformGravityFieldElement<T>*> gravity_field_;

  // TODO(amcastro-tri): Consider moving these maps into MultibodyTreeTopology
  // since they are not templated on <T>.

  // The xxx_name_to_index_ structures are multimaps because
  // bodies/joints/actuators/etc may appear with the same name in different
  // model instances.  The index values are still unique across the entire
  // %MultibodyTree.

  // Map used to find body indexes by their body name.
  std::unordered_multimap<std::string, BodyIndex> body_name_to_index_;

  // Map used to find frame indexes by their frame name.
  std::unordered_multimap<std::string, FrameIndex> frame_name_to_index_;

  // Map used to find joint indexes by their joint name.
  std::unordered_multimap<std::string, JointIndex> joint_name_to_index_;

  // Map used to find actuator indexes by their actuator name.
  std::unordered_multimap<std::string,
                          JointActuatorIndex> actuator_name_to_index_;

  // Map used to find a model instance index by its model instance name.
  std::unordered_map<std::string, ModelInstanceIndex> instance_name_to_index_;

  // Map used to find a model instance name by its model instance index.
  std::unordered_map<ModelInstanceIndex, std::string> instance_index_to_name_;

  // Body node indexes ordered by level (a.k.a depth). Therefore for the
  // i-th level body_node_levels_[i] contains the list of all body node indexes
  // in that level.
  std::vector<std::vector<BodyNodeIndex>> body_node_levels_;

  MultibodyTreeTopology topology_;

  const MultibodyTreeSystem<T>* tree_system_{};
};

/// @cond
// Undef macros defined at the top of the file. From the GSG:
// "Exporting macros from headers (i.e. defining them in a header without
// #undefing them before the end of the header) is extremely strongly
// discouraged."
// This will require us to re-define them in the .cc file.
#undef DRAKE_MBT_THROW_IF_FINALIZED
#undef DRAKE_MBT_THROW_IF_NOT_FINALIZED
/// @endcond

}  // namespace multibody
}  // namespace drake<|MERGE_RESOLUTION|>--- conflicted
+++ resolved
@@ -2806,14 +2806,8 @@
       const systems::Context<T>& context,
       const Frame<T>& frame_F,
       const Eigen::Ref<const MatrixX<T>>& p_WQ_list,
-<<<<<<< HEAD
       bool from_qdot,
-      bool include_angular_terms,
-      bool include_translational_terms,
-      EigenPtr<MatrixX<T>> J_WFq) const;
-=======
       EigenPtr<MatrixX<T>> Jw_WFq, EigenPtr<MatrixX<T>> Jv_WFq) const;
->>>>>>> 786bc873
 
   // Implementation for CalcMassMatrixViaInverseDynamics().
   // It assumes:
