#include "drake/multibody/multibody_tree/multibody_tree.h"

#include <memory>
#include <stdexcept>
#include <unordered_set>
#include <utility>

#include "drake/common/autodiff.h"
#include "drake/common/drake_assert.h"
#include "drake/common/drake_throw.h"
#include "drake/common/eigen_types.h"
#include "drake/math/gradient.h"
#include "drake/math/rotation_matrix.h"
#include "drake/multibody/multibody_tree/body_node_welded.h"
#include "drake/multibody/multibody_tree/quaternion_floating_mobilizer.h"
#include "drake/multibody/multibody_tree/rigid_body.h"
#include "drake/multibody/multibody_tree/spatial_inertia.h"
#include "drake/util/drakeGeometryUtil.h"

namespace drake {
namespace multibody {

using internal::BodyNode;
using internal::BodyNodeWelded;
using math::RotationMatrix;

// Helper macro to throw an exception within methods that should not be called
// post-finalize.
#define DRAKE_MBT_THROW_IF_FINALIZED() ThrowIfFinalized(__func__)

// Helper macro to throw an exception within methods that should not be called
// pre-finalize.
#define DRAKE_MBT_THROW_IF_NOT_FINALIZED() ThrowIfNotFinalized(__func__)

namespace internal {
template <typename T>
class JointImplementationBuilder {
 public:
  JointImplementationBuilder() = delete;
  static std::vector<Mobilizer<T>*> Build(
      Joint<T>* joint, MultibodyTree<T>* tree) {
    std::vector<Mobilizer<T>*> mobilizers;
    std::unique_ptr<JointBluePrint> blue_print =
        joint->MakeImplementationBlueprint();
    auto implementation = std::make_unique<JointImplementation>(*blue_print);
    DRAKE_DEMAND(implementation->num_mobilizers() != 0);
    for (auto& mobilizer : blue_print->mobilizers_) {
      mobilizers.push_back(mobilizer.get());
      tree->AddMobilizer(std::move(mobilizer));
    }
    // TODO(amcastro-tri): add force elements, bodies, constraints, etc.
    joint->OwnImplementation(std::move(implementation));
    return mobilizers;
  }
 private:
  typedef typename Joint<T>::BluePrint JointBluePrint;
  typedef typename Joint<T>::JointImplementation JointImplementation;
};
}  // namespace internal

template <typename T>
MultibodyTree<T>::MultibodyTree() {
  // Adds a "world" body to MultibodyTree having a NaN SpatialInertia.
  ModelInstanceIndex world_instance = AddModelInstance("WorldModelInstance");

  // `world_model_instance()` hardcodes the returned index.  Make sure it's
  // correct.
  DRAKE_DEMAND(world_instance == world_model_instance());
  world_body_ = &AddRigidBody("WorldBody", world_model_instance(),
                              SpatialInertia<double>());

  // `default_model_instance()` hardcodes the returned index.  Make sure it's
  // correct.
  ModelInstanceIndex default_instance =
      AddModelInstance("DefaultModelInstance");
  DRAKE_DEMAND(default_instance == default_model_instance());
}

template <typename T>
void MultibodyTree<T>::set_actuation_vector(
    ModelInstanceIndex model_instance,
    const Eigen::Ref<const VectorX<T>>& u_instance,
    EigenPtr<VectorX<T>> u) const {
  model_instances_.at(model_instance)->set_actuation_vector(u_instance, u);
}

template <typename T>
VectorX<T> MultibodyTree<T>::get_positions_from_array(
    ModelInstanceIndex model_instance,
    const Eigen::Ref<const VectorX<T>>& q_array) const {
  return model_instances_.at(model_instance)->get_positions_from_array(q_array);
}

template <class T>
void MultibodyTree<T>::set_positions_in_array(
    ModelInstanceIndex model_instance,
    const Eigen::Ref<const VectorX<T>>& model_q,
    EigenPtr<VectorX<T>> q_array) const {
  model_instances_.at(model_instance)->set_positions_in_array(model_q, q_array);
}

template <typename T>
VectorX<T> MultibodyTree<T>::get_velocities_from_array(
    ModelInstanceIndex model_instance,
    const Eigen::Ref<const VectorX<T>>& v_array) const {
  return model_instances_.at(model_instance)->get_velocities_from_array(
      v_array);
}

template <class T>
void MultibodyTree<T>::set_velocities_in_array(
    ModelInstanceIndex model_instance,
    const Eigen::Ref<const VectorX<T>>& model_v,
    EigenPtr<VectorX<T>> v_array) const {
  model_instances_.at(model_instance)->set_velocities_in_array(
      model_v, v_array);
}

template <typename T>
void MultibodyTree<T>::AddQuaternionFreeMobilizerToAllBodiesWithNoMobilizer() {
  DRAKE_DEMAND(!topology_is_valid());
  // Skip the world.
  for (BodyIndex body_index(1); body_index < num_bodies(); ++body_index) {
    const Body<T>& body = get_body(body_index);
    const BodyTopology& body_topology =
        get_topology().get_body(body.index());
    if (!body_topology.inboard_mobilizer.is_valid()) {
      std::unique_ptr<QuaternionFloatingMobilizer<T>> mobilizer =
          std::make_unique<QuaternionFloatingMobilizer<T>>(
              world_body().body_frame(), body.body_frame());
      mobilizer->set_model_instance(body.model_instance());
      this->AddMobilizer(std::move(mobilizer));
    }
  }
}

template <typename T>
const QuaternionFloatingMobilizer<T>&
MultibodyTree<T>::GetFreeBodyMobilizerOrThrow(
    const Body<T>& body) const {
  DRAKE_MBT_THROW_IF_NOT_FINALIZED();
  DRAKE_DEMAND(body.index() != world_index());
  const BodyTopology& body_topology = get_topology().get_body(body.index());
  const QuaternionFloatingMobilizer<T>* mobilizer =
      dynamic_cast<const QuaternionFloatingMobilizer<T>*>(
          &get_mobilizer(body_topology.inboard_mobilizer));
  if (mobilizer == nullptr) {
    throw std::logic_error(
        "Body '" + body.name() + "' is not a free floating body.");
  }
  return *mobilizer;
}

template <typename T>
void MultibodyTree<T>::FinalizeTopology() {
  // If the topology is valid it means that this MultibodyTree was already
  // finalized. Re-compilation is not allowed.
  if (topology_is_valid()) {
    throw std::logic_error(
        "Attempting to call MultibodyTree::FinalizeTopology() on a tree with"
        " an already finalized topology.");
  }

  // Before performing any setup that depends on the scalar type <T>, compile
  // all the type-T independent topological information.
  topology_.Finalize();
}

template <typename T>
void MultibodyTree<T>::FinalizeInternals() {
  if (!topology_is_valid()) {
    throw std::logic_error(
        "MultibodyTree::FinalizeTopology() must be called before "
        "MultibodyTree::FinalizeInternals().");
  }

  // Give different multiobody elements the chance to perform any finalize-time
  // setup.
  for (const auto& body : owned_bodies_) {
    body->SetTopology(topology_);
  }
  for (const auto& frame : owned_frames_) {
    frame->SetTopology(topology_);
  }
  for (const auto& mobilizer : owned_mobilizers_) {
    mobilizer->SetTopology(topology_);
  }
  for (const auto& force_element : owned_force_elements_) {
    force_element->SetTopology(topology_);
  }
  for (const auto& actuator : owned_actuators_) {
    actuator->SetTopology(topology_);
  }

  body_node_levels_.resize(topology_.tree_height());
  for (BodyNodeIndex body_node_index(1);
       body_node_index < topology_.get_num_body_nodes(); ++body_node_index) {
    const BodyNodeTopology& node_topology =
        topology_.get_body_node(body_node_index);
    body_node_levels_[node_topology.level].push_back(body_node_index);
  }

  // Creates BodyNode's:
  // This recursion order ensures that a BodyNode's parent is created before the
  // node itself, since BodyNode objects are in Breadth First Traversal order.
  for (BodyNodeIndex body_node_index(0);
       body_node_index < topology_.get_num_body_nodes(); ++body_node_index) {
    CreateBodyNode(body_node_index);
  }

  CreateModelInstances();
}

template <typename T>
void MultibodyTree<T>::Finalize() {
  DRAKE_MBT_THROW_IF_FINALIZED();
  // Create Joint objects's implementation. Joints are implemented using a
  // combination of MultibodyTree's building blocks such as Body, Mobilizer,
  // ForceElement and Constraint. For a same physical Joint, several
  // implementations could be created (for instance, a Constraint instead of a
  // Mobilizer). The decision on what implementation to create is performed by
  // MultibodyTree at Finalize() time. Then, JointImplementationBuilder below
  // can request MultibodyTree for these choices when building the Joint
  // implementation. Since a Joint's implementation is built upon
  // MultibodyTree's building blocks, notice that creating a Joint's
  // implementation will therefore change the tree topology. Since topology
  // changes are NOT allowed after Finalize(), joint implementations MUST be
  // assembled BEFORE the tree's topology is finalized.
  for (auto& joint : owned_joints_) {
    std::vector<Mobilizer<T>*> mobilizers =
        internal::JointImplementationBuilder<T>::Build(joint.get(), this);
    for (Mobilizer<T>* mobilizer : mobilizers) {
      mobilizer->set_model_instance(joint->model_instance());
    }
  }
  // It is VERY important to add quaternions if needed only AFTER joints had a
  // chance to get implemented with mobilizers. This is because joints's
  // implementations change the topology of the tree. Therefore, do not change
  // this order!
  AddQuaternionFreeMobilizerToAllBodiesWithNoMobilizer();
  FinalizeTopology();
  FinalizeInternals();
}

template <typename T>
void MultibodyTree<T>::CreateBodyNode(BodyNodeIndex body_node_index) {
  const BodyNodeTopology& node_topology =
      topology_.get_body_node(body_node_index);
  const BodyIndex body_index = node_topology.body;

  const Body<T>* body = owned_bodies_[node_topology.body].get();

  std::unique_ptr<BodyNode<T>> body_node;
  if (body_index == world_index()) {
    body_node = std::make_unique<BodyNodeWelded<T>>(&world_body());
  } else {
    // The mobilizer should be valid if not at the root (the world).
    DRAKE_ASSERT(node_topology.mobilizer.is_valid());
    const Mobilizer<T>* mobilizer =
        owned_mobilizers_[node_topology.mobilizer].get();

    BodyNode<T>* parent_node =
        body_nodes_[node_topology.parent_body_node].get();

    // Only the mobilizer knows how to create a body node with compile-time
    // fixed sizes.
    body_node = mobilizer->CreateBodyNode(parent_node, body, mobilizer);
    parent_node->add_child_node(body_node.get());
  }
  body_node->set_parent_tree(this, body_node_index);
  body_node->SetTopology(topology_);

  body_nodes_.push_back(std::move(body_node));
}

template <typename T>
void MultibodyTree<T>::CreateModelInstances() {
  DRAKE_ASSERT(model_instances_.empty());

  // First create the pool of instances.
  for (ModelInstanceIndex model_instance_index(0);
       model_instance_index < num_model_instances(); ++model_instance_index) {
    std::unique_ptr<internal::ModelInstance<T>> model_instance =
        std::make_unique<internal::ModelInstance<T>>(model_instance_index);
    model_instance->set_parent_tree(this, model_instance_index);
    model_instances_.push_back(std::move(model_instance));
  }

  // Add all of our mobilizers and joint actuators to the appropriate instance.
  // The order of the mobilizers should match the order in which the bodies were
  // added to the tree, which may not be the order in which the mobilizers were
  // added, so we get the mobilizer through the BodyNode.
  for (const auto& body_node : body_nodes_) {
    if (body_node->get_num_mobilizer_positions() > 0 ||
        body_node->get_num_mobilizer_velocities() > 0) {
      model_instances_.at(body_node->model_instance())->add_mobilizer(
          &body_node->get_mobilizer());
    }
  }

  for (const auto& joint_actuator : owned_actuators_) {
    model_instances_.at(joint_actuator->model_instance())->add_joint_actuator(
        joint_actuator.get());
  }
}

template <typename T>
void MultibodyTree<T>::SetDefaultContext(systems::Context<T> *context) const {
  for (const auto& mobilizer : owned_mobilizers_) {
    mobilizer->set_zero_configuration(context);
  }
}

template <typename T>
void MultibodyTree<T>::SetDefaultState(
    const systems::Context<T>& context, systems::State<T>* state) const {
  for (const auto& mobilizer : owned_mobilizers_) {
    mobilizer->set_zero_state(context, state);
  }
}

template <typename T>
Eigen::VectorBlock<const VectorX<T>>
MultibodyTree<T>::get_multibody_state_vector(
    const systems::Context<T>& context) const {
  const auto& mbt_context =
      dynamic_cast<const MultibodyTreeContext<T>&>(context);
  return mbt_context.get_state_vector();
}

template <typename T>
Eigen::VectorBlock<VectorX<T>>
MultibodyTree<T>::get_mutable_multibody_state_vector(
    systems::Context<T>* context) const {
  DRAKE_DEMAND(context != nullptr);
  auto* mbt_context = dynamic_cast<MultibodyTreeContext<T>*>(context);
  if (mbt_context == nullptr) {
    throw std::runtime_error(
        "The context provided is not compatible with a multibody model.");
  }
  return mbt_context->get_mutable_state_vector();
}

template <typename T>
void MultibodyTree<T>::SetFreeBodyPoseOrThrow(
    const Body<T>& body, const Isometry3<T>& X_WB,
    systems::Context<T>* context) const {
  DRAKE_MBT_THROW_IF_NOT_FINALIZED();
  SetFreeBodyPoseOrThrow(body, X_WB, *context, &context->get_mutable_state());
}

template <typename T>
void MultibodyTree<T>::SetFreeBodySpatialVelocityOrThrow(
    const Body<T>& body, const SpatialVelocity<T>& V_WB,
    systems::Context<T>* context) const {
  DRAKE_MBT_THROW_IF_NOT_FINALIZED();
  SetFreeBodySpatialVelocityOrThrow(
      body, V_WB, *context, &context->get_mutable_state());
}

template <typename T>
void MultibodyTree<T>::SetFreeBodyPoseOrThrow(
    const Body<T>& body, const Isometry3<T>& X_WB,
    const systems::Context<T>& context, systems::State<T>* state) const {
  DRAKE_MBT_THROW_IF_NOT_FINALIZED();
  const QuaternionFloatingMobilizer<T>& mobilizer =
      GetFreeBodyMobilizerOrThrow(body);
  mobilizer.set_quaternion(context, Quaternion<T>(X_WB.linear()), state);
  mobilizer.set_position(context, X_WB.translation(), state);
}

template <typename T>
void MultibodyTree<T>::SetFreeBodySpatialVelocityOrThrow(
    const Body<T>& body, const SpatialVelocity<T>& V_WB,
    const systems::Context<T>& context, systems::State<T>* state) const {
  DRAKE_MBT_THROW_IF_NOT_FINALIZED();
  const QuaternionFloatingMobilizer<T>& mobilizer =
      GetFreeBodyMobilizerOrThrow(body);
  mobilizer.set_angular_velocity(context, V_WB.rotational(), state);
  mobilizer.set_translational_velocity(context, V_WB.translational(), state);
}

template <typename T>
void MultibodyTree<T>::CalcAllBodyPosesInWorld(
    const systems::Context<T>& context,
    std::vector<Isometry3<T>>* X_WB) const {
  DRAKE_THROW_UNLESS(X_WB != nullptr);
  if (static_cast<int>(X_WB->size()) != num_bodies()) {
    X_WB->resize(num_bodies(), Isometry3<T>::Identity());
  }
  const PositionKinematicsCache<T>& pc = EvalPositionKinematics(context);
  for (BodyIndex body_index(0); body_index < num_bodies(); ++body_index) {
    const BodyNodeIndex node_index = get_body(body_index).node_index();
    X_WB->at(body_index) = pc.get_X_WB(node_index);
  }
}

template <typename T>
void MultibodyTree<T>::CalcAllBodySpatialVelocitiesInWorld(
    const systems::Context<T>& context,
    std::vector<SpatialVelocity<T>>* V_WB) const {
  DRAKE_THROW_UNLESS(V_WB != nullptr);
  if (static_cast<int>(V_WB->size()) != num_bodies()) {
    V_WB->resize(num_bodies(), SpatialVelocity<T>::Zero());
  }
  const VelocityKinematicsCache<T>& vc = EvalVelocityKinematics(context);
  for (BodyIndex body_index(0); body_index < num_bodies(); ++body_index) {
    const BodyNodeIndex node_index = get_body(body_index).node_index();
    V_WB->at(body_index) = vc.get_V_WB(node_index);
  }
}

template <typename T>
void MultibodyTree<T>::CalcPositionKinematicsCache(
    const systems::Context<T>& context,
    PositionKinematicsCache<T>* pc) const {
  DRAKE_DEMAND(pc != nullptr);
  const auto& mbt_context =
      dynamic_cast<const MultibodyTreeContext<T>&>(context);

  // TODO(amcastro-tri): Loop over bodies to update their position dependent
  // kinematics. This gives the chance to flexible bodies to update the pose
  // X_BQ(qb_B) of each frame Q that is attached to the body.
  // Notice this loop can be performed in any order and each X_BQ(qf_B) is
  // independent of all others. This could even be performed in parallel.

  // With the kinematics information across mobilizer's and the kinematics
  // information for each body, we are now in position to perform a base-to-tip
  // recursion to update world positions and parent to child body transforms.
  // This skips the world, level = 0.
  for (int level = 1; level < tree_height(); ++level) {
    for (BodyNodeIndex body_node_index : body_node_levels_[level]) {
      const BodyNode<T>& node = *body_nodes_[body_node_index];

      DRAKE_ASSERT(node.get_topology().level == level);
      DRAKE_ASSERT(node.index() == body_node_index);

      // Update per-node kinematics.
      node.CalcPositionKinematicsCache_BaseToTip(mbt_context, pc);
    }
  }
}

template <typename T>
void MultibodyTree<T>::CalcVelocityKinematicsCache(
    const systems::Context<T>& context,
    const PositionKinematicsCache<T>& pc,
    VelocityKinematicsCache<T>* vc) const {
  DRAKE_DEMAND(vc != nullptr);
  const auto& mbt_context =
      dynamic_cast<const MultibodyTreeContext<T>&>(context);

  // TODO(amcastro-tri): Loop over bodies to compute velocity kinematics updates
  // corresponding to flexible bodies.

  const std::vector<Vector6<T>>& H_PB_W_cache =
      tree_system_->EvalAcrossNodeGeometricJacobianExpressedInWorld(context);

  // Performs a base-to-tip recursion computing body velocities.
  // This skips the world, depth = 0.
  for (int depth = 1; depth < tree_height(); ++depth) {
    for (BodyNodeIndex body_node_index : body_node_levels_[depth]) {
      const BodyNode<T>& node = *body_nodes_[body_node_index];

      DRAKE_ASSERT(node.get_topology().level == depth);
      DRAKE_ASSERT(node.index() == body_node_index);

      // Jacobian matrix for this node. H_PB_W ∈ ℝ⁶ˣⁿᵐ with nm ∈ [0; 6] the
      // number of mobilities for this node. Therefore, the return is a
      // MatrixUpTo6 since the number of columns generally changes with the
      // node.
      // It is returned as an Eigen::Map to the memory allocated in the
      // std::vector H_PB_W_cache so that we can work with H_PB_W as with any
      // other Eigen matrix object.
      Eigen::Map<const MatrixUpTo6<T>> H_PB_W =
          node.GetJacobianFromArray(H_PB_W_cache);

      // Update per-node kinematics.
      node.CalcVelocityKinematicsCache_BaseToTip(mbt_context, pc, H_PB_W, vc);
    }
  }
}

template <typename T>
void MultibodyTree<T>::CalcSpatialAccelerationsFromVdot(
    const systems::Context<T>& context,
    const PositionKinematicsCache<T>& pc,
    const VelocityKinematicsCache<T>& vc,
    const VectorX<T>& known_vdot,
    std::vector<SpatialAcceleration<T>>* A_WB_array) const {
  DRAKE_DEMAND(A_WB_array != nullptr);
  DRAKE_DEMAND(static_cast<int>(A_WB_array->size()) == num_bodies());

  DRAKE_DEMAND(known_vdot.size() == topology_.num_velocities());

  const auto& mbt_context =
      dynamic_cast<const MultibodyTreeContext<T>&>(context);

  // TODO(amcastro-tri): Loop over bodies to compute acceleration kinematics
  // updates corresponding to flexible bodies.

  // The world's spatial acceleration is always zero.
  A_WB_array->at(world_index()) = SpatialAcceleration<T>::Zero();

  // Performs a base-to-tip recursion computing body accelerations.
  // This skips the world, depth = 0.
  for (int depth = 1; depth < tree_height(); ++depth) {
    for (BodyNodeIndex body_node_index : body_node_levels_[depth]) {
      const BodyNode<T>& node = *body_nodes_[body_node_index];

      DRAKE_ASSERT(node.get_topology().level == depth);
      DRAKE_ASSERT(node.index() == body_node_index);

      // Update per-node kinematics.
      node.CalcSpatialAcceleration_BaseToTip(
          mbt_context, pc, vc, known_vdot, A_WB_array);
    }
  }
}

template <typename T>
void MultibodyTree<T>::CalcAccelerationKinematicsCache(
    const systems::Context<T>& context,
    const PositionKinematicsCache<T>& pc,
    const VelocityKinematicsCache<T>& vc,
    const VectorX<T>& known_vdot,
    AccelerationKinematicsCache<T>* ac) const {
  DRAKE_DEMAND(ac != nullptr);
  DRAKE_DEMAND(known_vdot.size() == topology_.num_velocities());

  // TODO(amcastro-tri): Loop over bodies to compute velocity kinematics updates
  // corresponding to flexible bodies.

  std::vector<SpatialAcceleration<T>>& A_WB_array = ac->get_mutable_A_WB_pool();

  CalcSpatialAccelerationsFromVdot(context, pc, vc, known_vdot, &A_WB_array);
}

template <typename T>
VectorX<T> MultibodyTree<T>::CalcInverseDynamics(
    const systems::Context<T>& context,
    const VectorX<T>& known_vdot,
    const MultibodyForces<T>& external_forces) const {
  // Temporary storage used in the computation of inverse dynamics.
  std::vector<SpatialAcceleration<T>> A_WB(num_bodies());
  std::vector<SpatialForce<T>> F_BMo_W(num_bodies());

  const auto& pc = EvalPositionKinematics(context);
  const auto& vc = EvalVelocityKinematics(context);
  VectorX<T> tau(num_velocities());
  CalcInverseDynamics(
      context, pc, vc, known_vdot,
      external_forces.body_forces(), external_forces.generalized_forces(),
      &A_WB, &F_BMo_W, &tau);
  return tau;
}

template <typename T>
void MultibodyTree<T>::CalcInverseDynamics(
    const systems::Context<T>& context,
    const PositionKinematicsCache<T>& pc,
    const VelocityKinematicsCache<T>& vc,
    const VectorX<T>& known_vdot,
    const std::vector<SpatialForce<T>>& Fapplied_Bo_W_array,
    const Eigen::Ref<const VectorX<T>>& tau_applied_array,
    std::vector<SpatialAcceleration<T>>* A_WB_array,
    std::vector<SpatialForce<T>>* F_BMo_W_array,
    EigenPtr<VectorX<T>> tau_array) const {
  DRAKE_DEMAND(known_vdot.size() == num_velocities());
  const int Fapplied_size = static_cast<int>(Fapplied_Bo_W_array.size());
  DRAKE_DEMAND(Fapplied_size == num_bodies() || Fapplied_size == 0);
  const int tau_applied_size = tau_applied_array.size();
  DRAKE_DEMAND(
      tau_applied_size == num_velocities() || tau_applied_size == 0);

  DRAKE_DEMAND(A_WB_array != nullptr);
  DRAKE_DEMAND(static_cast<int>(A_WB_array->size()) == num_bodies());

  DRAKE_DEMAND(F_BMo_W_array != nullptr);
  DRAKE_DEMAND(static_cast<int>(F_BMo_W_array->size()) == num_bodies());

  DRAKE_DEMAND(tau_array->size() == num_velocities());

  const auto& mbt_context =
      dynamic_cast<const MultibodyTreeContext<T>&>(context);

  // Compute body spatial accelerations given the generalized accelerations are
  // known.
  CalcSpatialAccelerationsFromVdot(context, pc, vc, known_vdot, A_WB_array);

  // Vector of generalized forces per mobilizer.
  // It has zero size if no forces are applied.
  VectorUpTo6<T> tau_applied_mobilizer(0);

  // Spatial force applied on B at Bo.
  // It is left initialized to zero if no forces are applied.
  SpatialForce<T> Fapplied_Bo_W = SpatialForce<T>::Zero();

  // Performs a tip-to-base recursion computing the total spatial force F_BMo_W
  // acting on body B, about point Mo, expressed in the world frame W.
  // This includes the world (depth = 0) so that F_BMo_W_array[world_index()]
  // contains the total force of the bodies connected to the world by a
  // mobilizer.
  for (int depth = tree_height() - 1; depth >= 0; --depth) {
    for (BodyNodeIndex body_node_index : body_node_levels_[depth]) {
      const BodyNode<T>& node = *body_nodes_[body_node_index];

      DRAKE_ASSERT(node.get_topology().level == depth);
      DRAKE_ASSERT(node.index() == body_node_index);

      // Make a copy to the total applied forces since the call to
      // CalcInverseDynamics_TipToBase() below could overwrite the entry for the
      // current body node if the input applied forces arrays are the same
      // in-memory object as the output arrays.
      // This allows users to specify the same input and output arrays if
      // desired to minimize memory footprint.
      // Leave them initialized to zero if no applied forces were provided.
      if (tau_applied_size != 0) {
        tau_applied_mobilizer =
            node.get_mobilizer().get_generalized_forces_from_array(
                tau_applied_array);
      }
      if (Fapplied_size != 0) {
        Fapplied_Bo_W = Fapplied_Bo_W_array[body_node_index];
      }

      // Compute F_BMo_W for the body associated with this node and project it
      // onto the space of generalized forces for the associated mobilizer.
      node.CalcInverseDynamics_TipToBase(
          mbt_context, pc, vc, *A_WB_array,
          Fapplied_Bo_W, tau_applied_mobilizer,
          F_BMo_W_array, tau_array);
    }
  }
}

template <typename T>
void MultibodyTree<T>::CalcForceElementsContribution(
    const systems::Context<T>& context,
    const PositionKinematicsCache<T>& pc,
    const VelocityKinematicsCache<T>& vc,
    MultibodyForces<T>* forces) const {
  DRAKE_DEMAND(forces != nullptr);
  DRAKE_DEMAND(forces->CheckHasRightSizeForModel(*this));

  const auto& mbt_context =
      dynamic_cast<const MultibodyTreeContext<T>&>(context);

  forces->SetZero();
  // Add contributions from force elements.
  for (const auto& force_element : owned_force_elements_) {
    force_element->CalcAndAddForceContribution(mbt_context, pc, vc, forces);
  }

  // TODO(amcastro-tri): Remove this call once damping is implemented in terms
  // of force elements.
  AddJointDampingForces(context, forces);
}

template<typename T>
void MultibodyTree<T>::AddJointDampingForces(
    const systems::Context<T>& context, MultibodyForces<T>* forces) const {
  DRAKE_DEMAND(forces != nullptr);
  for (const auto& joint : owned_joints_) {
    joint->AddInDamping(context, forces);
  }
}

template <typename T>
void MultibodyTree<T>::MapQDotToVelocity(
    const systems::Context<T>& context,
    const Eigen::Ref<const VectorX<T>>& qdot,
    EigenPtr<VectorX<T>> v) const {
  DRAKE_DEMAND(qdot.size() == num_positions());
  DRAKE_DEMAND(v != nullptr);
  DRAKE_DEMAND(v->size() == num_velocities());
  const auto& mbt_context =
      dynamic_cast<const MultibodyTreeContext<T>&>(context);
  VectorUpTo6<T> v_mobilizer;
  for (const auto& mobilizer : owned_mobilizers_) {
    const auto qdot_mobilizer = mobilizer->get_positions_from_array(qdot);
    v_mobilizer.resize(mobilizer->num_velocities());
    mobilizer->MapQDotToVelocity(mbt_context, qdot_mobilizer, &v_mobilizer);
    mobilizer->get_mutable_velocities_from_array(v) = v_mobilizer;
  }
}

template <typename T>
void MultibodyTree<T>::MapVelocityToQDot(
    const systems::Context<T>& context,
    const Eigen::Ref<const VectorX<T>>& v,
    EigenPtr<VectorX<T>> qdot) const {
  DRAKE_DEMAND(v.size() == num_velocities());
  DRAKE_DEMAND(qdot != nullptr);
  DRAKE_DEMAND(qdot->size() == num_positions());
  const auto& mbt_context =
      dynamic_cast<const MultibodyTreeContext<T>&>(context);
  const int kMaxQdot = 7;
  // qdot_mobilizer is a dynamic sized vector of max size equal to seven.
  Eigen::Matrix<T, Eigen::Dynamic, 1, 0, kMaxQdot, 1> qdot_mobilizer;
  for (const auto& mobilizer : owned_mobilizers_) {
    const auto v_mobilizer = mobilizer->get_velocities_from_array(v);
    DRAKE_DEMAND(mobilizer->num_positions() <= kMaxQdot);
    qdot_mobilizer.resize(mobilizer->num_positions());
    mobilizer->MapVelocityToQDot(mbt_context, v_mobilizer, &qdot_mobilizer);
    mobilizer->get_mutable_positions_from_array(qdot) = qdot_mobilizer;
  }
}

template <typename T>
void MultibodyTree<T>::CalcMassMatrixViaInverseDynamics(
    const systems::Context<T>& context, EigenPtr<MatrixX<T>> H) const {
  DRAKE_DEMAND(H != nullptr);
  DRAKE_DEMAND(H->rows() == num_velocities());
  DRAKE_DEMAND(H->cols() == num_velocities());
  const PositionKinematicsCache<T>& pc = EvalPositionKinematics(context);
  DoCalcMassMatrixViaInverseDynamics(context, pc, H);
}

template <typename T>
void MultibodyTree<T>::DoCalcMassMatrixViaInverseDynamics(
    const systems::Context<T>& context,
    const PositionKinematicsCache<T>& pc,
    EigenPtr<MatrixX<T>> H) const {
  // TODO(amcastro-tri): Consider passing a boolean flag to tell
  // CalcInverseDynamics() to ignore velocity dependent terms.
  VelocityKinematicsCache<T> vc(get_topology());
  vc.InitializeToZero();

  // Compute one column of the mass matrix via inverse dynamics at a time.
  const int nv = num_velocities();
  VectorX<T> vdot(nv);
  VectorX<T> tau(nv);
  // Auxiliary arrays used by inverse dynamics.
  std::vector<SpatialAcceleration<T>> A_WB_array(num_bodies());
  std::vector<SpatialForce<T>> F_BMo_W_array(num_bodies());

  for (int j = 0; j < nv; ++j) {
    vdot = VectorX<T>::Unit(nv, j);
    tau.setZero();
    CalcInverseDynamics(context, pc, vc, vdot, {}, VectorX<T>(),
                        &A_WB_array, &F_BMo_W_array, &tau);
    H->col(j) = tau;
  }
}

template <typename T>
void MultibodyTree<T>::CalcBiasTerm(
    const systems::Context<T>& context, EigenPtr<VectorX<T>> Cv) const {
  DRAKE_DEMAND(Cv != nullptr);
  DRAKE_DEMAND(Cv->rows() == num_velocities());
  DRAKE_DEMAND(Cv->cols() == 1);
  const PositionKinematicsCache<T>& pc = EvalPositionKinematics(context);
  const VelocityKinematicsCache<T>& vc = EvalVelocityKinematics(context);
  DoCalcBiasTerm(context, pc, vc, Cv);
}

template <typename T>
VectorX<T> MultibodyTree<T>::CalcGravityGeneralizedForces(
    const systems::Context<T>& context) const {
  DRAKE_MBT_THROW_IF_NOT_FINALIZED();
  if (gravity_field_.has_value()) {
    return gravity_field_.value()->CalcGravityGeneralizedForces(context);
  }
  return VectorX<T>::Zero(num_velocities());
}

template <typename T>
void MultibodyTree<T>::DoCalcBiasTerm(
    const systems::Context<T>& context,
    const PositionKinematicsCache<T>& pc,
    const VelocityKinematicsCache<T>& vc,
    EigenPtr<VectorX<T>> Cv) const {
  const int nv = num_velocities();
  const VectorX<T> vdot = VectorX<T>::Zero(nv);

  // Auxiliary arrays used by inverse dynamics.
  std::vector<SpatialAcceleration<T>> A_WB_array(num_bodies());
  std::vector<SpatialForce<T>> F_BMo_W_array(num_bodies());

  // TODO(amcastro-tri): provide specific API for when vdot = 0.
  CalcInverseDynamics(context, pc, vc, vdot, {}, VectorX<T>(),
                      &A_WB_array, &F_BMo_W_array, Cv);
}

template <typename T>
Isometry3<T> MultibodyTree<T>::CalcRelativeTransform(
    const systems::Context<T>& context,
    const Frame<T>& frame_A, const Frame<T>& frame_B) const {
  const PositionKinematicsCache<T>& pc = EvalPositionKinematics(context);
  const Isometry3<T>& X_WA =
      pc.get_X_WB(frame_A.body().node_index()) *
      frame_A.CalcPoseInBodyFrame(context);
  const Isometry3<T>& X_WB =
      pc.get_X_WB(frame_B.body().node_index()) *
      frame_B.CalcPoseInBodyFrame(context);
  return X_WA.inverse() * X_WB;
}

template <typename T>
Quaternion<T> MultibodyTree<T>::CalcRelativeQuaternion(
    const systems::Context<T>& context,
    const Frame<T>& frame_A, const Frame<T>& frame_B) const {
  const Isometry3<T> X_AB = CalcRelativeTransform(context, frame_A, frame_B);
  return RotationMatrix<T>::ToQuaternion(X_AB.linear());
}

template <typename T>
void MultibodyTree<T>::CalcPointsPositions(
    const systems::Context<T>& context,
    const Frame<T>& frame_B,
    const Eigen::Ref<const MatrixX<T>>& p_BQi,
    const Frame<T>& frame_A,
    EigenPtr<MatrixX<T>> p_AQi) const {
  DRAKE_THROW_UNLESS(p_BQi.rows() == 3);
  DRAKE_THROW_UNLESS(p_AQi != nullptr);
  DRAKE_THROW_UNLESS(p_AQi->rows() == 3);
  DRAKE_THROW_UNLESS(p_AQi->cols() == p_BQi.cols());
  const Isometry3<T> X_AB =
      CalcRelativeTransform(context, frame_A, frame_B);
  // We demanded above that these matrices have three rows. Therefore we tell
  // Eigen so.
  p_AQi->template topRows<3>() = X_AB * p_BQi.template topRows<3>();
}

template <typename T>
const Isometry3<T>& MultibodyTree<T>::EvalBodyPoseInWorld(
    const systems::Context<T>& context,
    const Body<T>& body_B) const {
  DRAKE_MBT_THROW_IF_NOT_FINALIZED();
  body_B.HasThisParentTreeOrThrow(this);
  return EvalPositionKinematics(context).get_X_WB(body_B.node_index());
}

template <typename T>
const SpatialVelocity<T>& MultibodyTree<T>::EvalBodySpatialVelocityInWorld(
    const systems::Context<T>& context,
    const Body<T>& body_B) const {
  DRAKE_MBT_THROW_IF_NOT_FINALIZED();
  body_B.HasThisParentTreeOrThrow(this);
  return EvalVelocityKinematics(context).get_V_WB(body_B.node_index());
}

template <typename T>
void MultibodyTree<T>::CalcAcrossNodeGeometricJacobianExpressedInWorld(
    const systems::Context<T>& context,
    const PositionKinematicsCache<T>& pc,
    std::vector<Vector6<T>>* H_PB_W_cache) const {
  DRAKE_DEMAND(H_PB_W_cache != nullptr);
  DRAKE_DEMAND(static_cast<int>(H_PB_W_cache->size()) == num_velocities());

  const auto& mbt_context =
      dynamic_cast<const MultibodyTreeContext<T>&>(context);

  for (BodyNodeIndex node_index(1);
       node_index < num_bodies(); ++node_index) {
    const BodyNode<T>& node = *body_nodes_[node_index];

    // Jacobian matrix for this node. H_PB_W ∈ ℝ⁶ˣⁿᵐ with nm ∈ [0; 6] the number
    // of mobilities for this node. Therefore, the return is a MatrixUpTo6 since
    // the number of columns generally changes with the node.
    // It is returned as an Eigen::Map to the memory allocated in the
    // std::vector H_PB_W_cache so that we can work with H_PB_W as with any
    // other Eigen matrix object.
    Eigen::Map<MatrixUpTo6<T>> H_PB_W =
        node.GetMutableJacobianFromArray(H_PB_W_cache);

    node.CalcAcrossNodeGeometricJacobianExpressedInWorld(
        mbt_context, pc, &H_PB_W);
  }
}

template <typename T>
void MultibodyTree<T>::CalcPointsGeometricJacobianExpressedInWorld(
    const systems::Context<T>& context,
    const Frame<T>& frame_B, const Eigen::Ref<const MatrixX<T>>& p_BQi_set,
    EigenPtr<MatrixX<T>> p_WQi_set, EigenPtr<MatrixX<T>> Jv_WQi) const {
  DRAKE_THROW_UNLESS(p_BQi_set.rows() == 3);
  const int num_points = p_BQi_set.cols();
  DRAKE_THROW_UNLESS(p_WQi_set != nullptr);
  DRAKE_THROW_UNLESS(p_WQi_set->cols() == num_points);
  DRAKE_THROW_UNLESS(Jv_WQi != nullptr);
  DRAKE_THROW_UNLESS(Jv_WQi->rows() == 3 * num_points);
  DRAKE_THROW_UNLESS(Jv_WQi->cols() == num_velocities());

  // Compute p_WQi for each point Qi in the set P_BQi_set.
  CalcPointsPositions(context,
                      frame_B, p_BQi_set,        /* From frame B */
                      world_frame(), p_WQi_set); /* To world frame W */

  CalcPointsGeometricJacobianExpressedInWorld(
      context, frame_B, *p_WQi_set, Jv_WQi);
}

template <typename T>
VectorX<T> MultibodyTree<T>::CalcBiasForPointsGeometricJacobianExpressedInWorld(
    const systems::Context<T>& context,
    const Frame<T>& frame_F,
    const Eigen::Ref<const MatrixX<T>>& p_FQ_list) const {
  DRAKE_THROW_UNLESS(p_FQ_list.rows() == 3);

  const PositionKinematicsCache<T>& pc = EvalPositionKinematics(context);
  const VelocityKinematicsCache<T>& vc = EvalVelocityKinematics(context);

  // For a frame F instantaneously moving with a body frame B, the spatial
  // acceleration of the frame F shifted to frame Fq with origin at point Q
  // fixed in frame F, can be computed as:
  //   A_WFq = Jv_WFq⋅v̇ + Ab_WFq,
  // where Jv_WFq is the geometric Jacobian of frame Fq and Ab_WFq is the bias
  // term for that Jacobian, defined as Ab_WFq = J̇v_WFq⋅v. The bias terms
  // contains the Coriolis and centrifugal contributions to the total spatial
  // acceleration due to non-zero velocities. Therefore, the bias term for
  // Jv_WFq is the spatial acceleration of Fq when v̇ = 0, that is:
  //   Ab_WFq = A_WFq(q, v, v̇ = 0)
  // Given the position p_BQ_W of point Q on body frame B, we can compute the
  // spatial acceleration Ab_WFq from the body spatial acceleration A_WB by
  // simply performing a shift operation:
  //   Ab_WFq = A_WB.Shift(p_BQ_W, w_WB)
  // where the shift operation also includes the angular velocity w_WB of B in
  // W since rigid shifts on acceleration will usually include additional
  // centrifugal and Coriolis terms, see SpatialAcceleration::Shift() for a
  // detailed derivation of these terms.

  // TODO(amcastro-tri): Consider caching Ab_WB(q, v), the bias term for each
  // body, and compute the bias as Ab_WBq = Ab_WB.Shift(p_BQ_W, w_WB).
  // Where the body bias terms is defined s.t. A_WB = J_WB⋅v̇ + Ab_WB or,
  // Ab_WB = J̇_WB⋅v

  std::vector<SpatialAcceleration<T>> A_WB_array(num_bodies());
  const VectorX<T> vdot = VectorX<T>::Zero(num_velocities());
  CalcSpatialAccelerationsFromVdot(context, pc, vc, vdot, &A_WB_array);

  const Body<T>& body_B = frame_F.body();
  // Bias for body B spatial acceleration.
  const SpatialAcceleration<T>& Ab_WB = A_WB_array[body_B.node_index()];

  const int num_points = p_FQ_list.cols();

  // Allocate output vector.
  VectorX<T> Ab_WB_array(3 * num_points);

  for (int ipoint = 0; ipoint < num_points; ++ipoint) {
    const Vector3<T> p_FQi = p_FQ_list.col(ipoint);

    // Body B's orientation.
    const Matrix3<T>& R_WB = pc.get_X_WB(body_B.node_index()).linear();

    // We need to compute p_BQi_W, the position of Qi in B, expressed in W.
    const Isometry3<T> X_BF = frame_F.GetFixedPoseInBodyFrame();
    const Vector3<T> p_BQi = X_BF * p_FQi;
    const Vector3<T> p_BQi_W = R_WB * p_BQi;

    // Body B's velocity in the world frame W.
    const Vector3<T>& w_WB = vc.get_V_WB(body_B.node_index()).rotational();

    // Shift body B's bias term to point Qi.
    const SpatialAcceleration<T> Ab_WBq = Ab_WB.Shift(p_BQi_W, w_WB);

    // Output translational component only.
    Ab_WB_array.template segment<3>(3 * ipoint) = Ab_WBq.translational();
  }

  return Ab_WB_array;
}

template <typename T>
void MultibodyTree<T>::CalcPointsGeometricJacobianExpressedInWorld(
    const systems::Context<T>& context,
    const Frame<T>& frame_F, const Eigen::Ref<const MatrixX<T>>& p_WQ_list,
    EigenPtr<MatrixX<T>> Jv_WFq) const {
  DRAKE_THROW_UNLESS(p_WQ_list.rows() == 3);
  const int num_points = p_WQ_list.cols();
  DRAKE_THROW_UNLESS(Jv_WFq != nullptr);
  DRAKE_THROW_UNLESS(Jv_WFq->rows() == 3 * num_points);
  DRAKE_THROW_UNLESS(Jv_WFq->cols() == num_velocities());
  CalcFrameJacobianExpressedInWorld(
      context, frame_F, p_WQ_list,
<<<<<<< HEAD
      false /* from generalized velocities */,
      false /* include angular terms */,
      true  /* include translational terms */,
      Jv_WFq);
=======
      nullptr /* angular terms not needed */, Jv_WFq);
>>>>>>> 786bc873
}

template <typename T>
void MultibodyTree<T>::CalcFrameGeometricJacobianExpressedInWorld(
    const systems::Context<T>& context,
    const Frame<T>& frame_F, const Eigen::Ref<const Vector3<T>>& p_FQ,
    EigenPtr<MatrixX<T>> Jv_WFq) const {
  DRAKE_THROW_UNLESS(Jv_WFq != nullptr);
  DRAKE_THROW_UNLESS(Jv_WFq->rows() == 6);
  DRAKE_THROW_UNLESS(Jv_WFq->cols() == num_velocities());
  // Compute the position of Fq's origin Q in the world frame.
  Vector3<T> p_WoQ_W;
  CalcPointsPositions(context,
                      frame_F, p_FQ,             /* From frame F */
                      world_frame(), &p_WoQ_W);  /* To world frame W */

  auto Jv_WFq_angular = Jv_WFq->template topRows<3>();
  auto Jv_WFq_translational = Jv_WFq->template bottomRows<3>();

  CalcFrameJacobianExpressedInWorld(
      context, frame_F, p_WoQ_W,
<<<<<<< HEAD
      false /* from generalized velocities */,
      true  /* include angular terms */,
      true  /* include translational terms */,
      Jv_WFq);
=======
      &Jv_WFq_angular, &Jv_WFq_translational);
>>>>>>> 786bc873
}

template <typename T>
Vector6<T> MultibodyTree<T>::CalcBiasForFrameGeometricJacobianExpressedInWorld(
    const systems::Context<T>& context,
    const Frame<T>& frame_F, const Eigen::Ref<const Vector3<T>>& p_FQ) const {
  const PositionKinematicsCache<T>& pc = EvalPositionKinematics(context);
  const VelocityKinematicsCache<T>& vc = EvalVelocityKinematics(context);

  // For a frame F moving instantaneously with its body frame B, the spatial
  // acceleration of the frame F shifted to frame Fq with origin at point Q
  // fixed in frame F, can be computed as:
  //   A_WFq = Jv_WFq⋅v̇ + Ab_WFq,
  // where Jv_WFq is the frame geometric Jacobian for frame Fq and Ab_WFq is the
  // bias term for that Jacobian, defined as Ab_WFq = J̇v_WFq⋅v. The bias term
  // contains the Coriolis and centrifugal contributions to the total spatial
  // acceleration due to non-zero velocities. Therefore, the bias term for
  // Jv_WFq is the spatial acceleration of Fq when v̇ = 0, that is:
  //   Ab_WFq = A_WFq(q, v, v̇ = 0)
  // Given the position p_BQ_W of point Q in body frame B, we can compute the
  // spatial acceleration Ab_WFq from the body spatial acceleration A_WB by
  // simply performing a shift operation:
  //   Ab_WFq = A_WB.Shift(p_BQ_W, w_WB)
  // where the shift operation also includes the angular velocity w_WB of B in
  // W since rigid shifts on acceleration will usually include additional
  // centrifugal and Coriolis terms, see SpatialAcceleration::Shift() for a
  // detailed derivation of these terms.

  // TODO(amcastro-tri): Consider caching Ab_WB(q, v), the bias term for each
  // body, and compute the bias as Ab_WBq = Ab_WB.Shift(p_BQ_W, w_WB).
  // Where the body bias terms is defined s.t. A_WB = J_WB⋅v̇ + Ab_WB or,
  // Ab_WB = J̇_WB⋅v

  std::vector<SpatialAcceleration<T>> A_WB_array(num_bodies());
  const VectorX<T> vdot = VectorX<T>::Zero(num_velocities());
  CalcSpatialAccelerationsFromVdot(context, pc, vc, vdot, &A_WB_array);

  const Body<T>& body_B = frame_F.body();
  // Bias for body B spatial acceleration.
  const SpatialAcceleration<T>& Ab_WB = A_WB_array[body_B.node_index()];

  // Body B's orientation.
  const Matrix3<T>& R_WB = pc.get_X_WB(body_B.node_index()).linear();

  // We need to compute p_BoQ_W, the position of Q from B's origin Bo,
  // expressed in W.
  const Isometry3<T> X_BF = frame_F.GetFixedPoseInBodyFrame();
  const Vector3<T> p_BQ = X_BF * p_FQ;
  const Vector3<T> p_BQ_W = R_WB * p_BQ;

  // Body B's velocity in the world frame W.
  const Vector3<T>& w_WB = vc.get_V_WB(body_B.node_index()).rotational();

  // Shift body B's bias term to frame Q.
  const SpatialAcceleration<T> Ab_WQ = Ab_WB.Shift(p_BQ_W, w_WB);

  return Ab_WQ.get_coeffs();
}

template <typename T>
void MultibodyTree<T>::CalcFrameJacobianExpressedInWorld(
    const systems::Context<T>& context,
    const Frame<T>& frame_F,
    const Eigen::Ref<const MatrixX<T>>& p_WQ_list,
<<<<<<< HEAD
    bool from_qdot,
    bool include_angular_terms,
    bool include_translational_terms,
    EigenPtr<MatrixX<T>> Jv_WFq) const {
  DRAKE_THROW_UNLESS(p_WQ_list.rows() == 3);
  const int num_points = p_WQ_list.cols();
  DRAKE_THROW_UNLESS(Jv_WFq != nullptr);
  // The user must request at least one of the terms.
  DRAKE_THROW_UNLESS(include_angular_terms || include_translational_terms);
  const int per_point_dofs =
      (include_angular_terms && include_translational_terms) ? 6 : 3;
  DRAKE_THROW_UNLESS(Jv_WFq->rows() == per_point_dofs * num_points);
  const int Jv_WFq_cols = from_qdot ? num_positions() : num_velocities();
  DRAKE_THROW_UNLESS(Jv_WFq->cols() == Jv_WFq_cols);
=======
    EigenPtr<MatrixX<T>> Jw_WFq, EigenPtr<MatrixX<T>> Jv_WFq) const {
  // The user must request at least one of the terms.
  DRAKE_THROW_UNLESS(Jw_WFq != nullptr || Jv_WFq != nullptr);
>>>>>>> 786bc873

  // If non-nullptr, check the proper size of the output Jacobian matrices.
  if (Jw_WFq) {
    DRAKE_THROW_UNLESS(Jw_WFq->rows() == 3);
    DRAKE_THROW_UNLESS(Jw_WFq->cols() == num_velocities());
  }
  const int num_points = p_WQ_list.cols();
  const int Jv_nrows = 3 * num_points;
  if (Jv_WFq) {
    DRAKE_THROW_UNLESS(Jv_WFq->rows() == Jv_nrows);
    DRAKE_THROW_UNLESS(Jv_WFq->cols() == num_velocities());
  }

  // If a user is re-using one of these Jacobians within a loop the first thing
  // we'll want to do is to re-initialize it to zero.
  if (Jw_WFq) Jw_WFq->setZero();
  if (Jv_WFq) Jv_WFq->setZero();

  // Body to which frame F is attached to:
  const Body<T>& body_B = frame_F.body();

  // Do nothing for bodies anchored to the world and return zero Jacobians.
  // That is, Jw_WQi * v = 0 and Jv_WQi * v = 0, always, for anchored bodies.
  if (body_B.index() == world_index()) return;

  // Compute kinematic path from body B to the world:
  std::vector<BodyNodeIndex> path_to_world;
  topology_.GetKinematicPathToWorld(body_B.node_index(), &path_to_world);

  const PositionKinematicsCache<T>& pc = EvalPositionKinematics(context);

  const std::vector<Vector6<T>>& H_PB_W_cache =
      tree_system_->EvalAcrossNodeGeometricJacobianExpressedInWorld(context);

  // Performs a scan of all bodies in the kinematic path from the world to
  // body_B, computing each node's contribution to the Jacobians.
  // Skip the world (ilevel = 0).
  for (size_t ilevel = 1; ilevel < path_to_world.size(); ++ilevel) {
    BodyNodeIndex body_node_index = path_to_world[ilevel];
    const BodyNode<T>& node = *body_nodes_[body_node_index];
    const BodyNodeTopology& node_topology = node.get_topology();
    const Mobilizer<T>& mobilizer = node.get_mobilizer();
    const int start_index_in_v = node_topology.mobilizer_velocities_start_in_v;
    const int start_index_in_q = node_topology.mobilizer_positions_start;
    const int num_velocities = node_topology.num_mobilizer_velocities;
    const int num_positions = node_topology.num_mobilizer_positions;

    // Across-node Jacobian.
    Eigen::Map<const MatrixUpTo6<T>> H_PB_W =
        node.GetJacobianFromArray(H_PB_W_cache);

<<<<<<< HEAD
    // Output block corresponding to mobilities in the current node.
    // This correspond to the geometric Jacobian to compute the spatial velocity
    // of frame Fq (frame F shifted to Q) measured in the inboard body frame P
    // and expressed in world. That is, V_PFq_W = J_PFq_W * v(B), with v(B) the
    // mobilities that correspond to the current node.
    const int start_index = from_qdot ? start_index_in_q : start_index_in_v;
    const int Jncols = from_qdot ? num_positions : num_velocities;
    auto J_PFq_W = Jv_WFq->block(0, start_index, Jnrows, Jncols);
=======
    // Aliases to angular and translational components in H_PB_W:
    const auto Hw_PB_W = H_PB_W.template topRows<3>();
    const auto Hv_PB_W = H_PB_W.template bottomRows<3>();
>>>>>>> 786bc873

    // The angular term is the same for all points since the angular
    // velocity of frame Fq, obtained by shifting frame F to origin at point Q,
    // is the same as that of frame F, for all point Q in the input list.
    if (Jw_WFq) {
      // Output block corresponding to the contribution of the mobilities in
      // level ilevel to the angular Jacobian Jw_WFq.
      auto Jw_PFq_W = Jw_WFq->block(0, start_index_in_v, 3, num_velocities);

<<<<<<< HEAD
    // Mapping defined by v = N⁺(q)⋅q̇.
    // By default we assume v = q̇.
    MatrixX<T> Nplus = MatrixX<T>::Identity(num_velocities, num_velocities);
    if (from_qdot) {
      const auto& mbt_context =
          dynamic_cast<const MultibodyTreeContext<T>&>(context);
      // TODO(amcastro-tri): consider using an operator version instead only
      // if/when the computational cost of multiplying with Nplus from the
      // right becomes a bottleneck.
      // TODO(amcastro-tri): cache Nplus to avoid memory allocations.
      Nplus = mobilizer.CalcNplusMatrix(mbt_context);
    }

    for (int ipoint = 0; ipoint < num_points; ++ipoint) {
      const Vector3<T>& p_WQ = p_WQ_list.col(ipoint);
=======
      // Note: w_PFq_W = w_PF_W = w_PB_W.
      Jw_PFq_W = Hw_PB_W;
    }
>>>>>>> 786bc873

    if (Jv_WFq) {
      // Output block corresponding to mobilities in the current node.
      // This correspond to the geometric Jacobian to compute the translational
      // velocity of frame Fq (same as that of point Q) measured in the inboard
      // body frame P and expressed in world. That is, v_PQ_W = v_PFq_W =
      // Jv_PFq_W * v(B), with v(B) the mobilities that correspond to the
      // current node.
      auto Jv_PFq_W =
          Jv_WFq->block(0, start_index_in_v, Jv_nrows, num_velocities);

      // Position of the body Bi for the node at level ilevel in the world W.
      const Vector3<T>& p_WBi = pc.get_X_WB(node.index()).translation();

<<<<<<< HEAD
      if (include_angular_terms) {
        // Mutable alias into J_PFq_W for the angular terms for the ipoint-th
        // point.
        auto Hw_PFqi_W = J_PFq_W.block(3 * ipoint, 0, 3, Jncols);

        // When shifting from B to Bq the angular component stays the same.
        // Note: V_PFq_W equals V_PBq_W since F moves with B.
        Hw_PFqi_W = Hw_PB_W * Nplus;
      }
=======
      for (int ipoint = 0; ipoint < num_points; ++ipoint) {
        const Vector3<T>& p_WQ = p_WQ_list.col(ipoint);

        // Position of point Q measured from Bi, expressed in the world W.
        const Vector3<T> p_BiQ_W = p_WQ - p_WBi;
>>>>>>> 786bc873

        // We stack the Jacobian for each translational velocity in the same
        // order the input points Q are provided in the input list.
        const int ipoint_row = 3 * ipoint;

        // Mutable alias into J_PFq_W for the translational terms for the
        // ipoint-th point.
<<<<<<< HEAD
        auto Hv_PFqi_W = J_PFq_W.block(ipoint_row, 0, 3, Jncols);
=======
        auto Hv_PFqi_W = Jv_PFq_W.block(ipoint_row, 0, 3, num_velocities);
>>>>>>> 786bc873

        // Now "shift" H_PB_W to H_PBqi_W.
        // We do it by shifting one column at a time:
        // Note: V_PFq_W equals V_PBq_W since F moves with B.
<<<<<<< HEAD
        Hv_PFqi_W = (Hv_PB_W + Hw_PB_W.colwise().cross(p_BiQ_W)) * Nplus;
      }
    }  // ipoint.
=======
        Hv_PFqi_W = Hv_PB_W + Hw_PB_W.colwise().cross(p_BiQ_W);
      }  // ipoint.
    }
>>>>>>> 786bc873
  }  // body_node_index
}

template <typename T>
T MultibodyTree<T>::CalcPotentialEnergy(
    const systems::Context<T>& context) const {
  const PositionKinematicsCache<T>& pc = EvalPositionKinematics(context);
  return DoCalcPotentialEnergy(context, pc);
}

template <typename T>
T MultibodyTree<T>::DoCalcPotentialEnergy(
    const systems::Context<T>& context,
    const PositionKinematicsCache<T>& pc) const {
  const auto& mbt_context =
      dynamic_cast<const MultibodyTreeContext<T>&>(context);

  T potential_energy = 0.0;
  // Add contributions from force elements.
  for (const auto& force_element : owned_force_elements_) {
    potential_energy += force_element->CalcPotentialEnergy(mbt_context, pc);
  }
  return potential_energy;
}

template <typename T>
T MultibodyTree<T>::CalcConservativePower(
    const systems::Context<T>& context) const {
  const PositionKinematicsCache<T>& pc = EvalPositionKinematics(context);
  const VelocityKinematicsCache<T>& vc = EvalVelocityKinematics(context);
  return DoCalcConservativePower(context, pc, vc);
}

template <typename T>
T MultibodyTree<T>::DoCalcConservativePower(
    const systems::Context<T>& context,
    const PositionKinematicsCache<T>& pc,
    const VelocityKinematicsCache<T>& vc) const {
  const auto& mbt_context =
      dynamic_cast<const MultibodyTreeContext<T>&>(context);

  T conservative_power = 0.0;
  // Add contributions from force elements.
  for (const auto& force_element : owned_force_elements_) {
    conservative_power +=
        force_element->CalcConservativePower(mbt_context, pc, vc);
  }
  return conservative_power;
}

template <typename T>
void MultibodyTree<T>::ThrowIfFinalized(const char* source_method) const {
  if (topology_is_valid()) {
    throw std::logic_error(
        "Post-finalize calls to '" + std::string(source_method) + "()' are "
        "not allowed; calls to this method must happen before Finalize().");
  }
}

template <typename T>
void MultibodyTree<T>::ThrowIfNotFinalized(const char* source_method) const {
  if (!topology_is_valid()) {
    throw std::logic_error(
        "Pre-finalize calls to '" + std::string(source_method) + "()' are "
        "not allowed; you must call Finalize() first.");
  }
}

template <typename T>
void MultibodyTree<T>::CalcArticulatedBodyInertiaCache(
    const systems::Context<T>& context,
    const PositionKinematicsCache<T>& pc,
    ArticulatedBodyInertiaCache<T>* abc) const {
  DRAKE_DEMAND(abc != nullptr);

  const auto& mbt_context =
      dynamic_cast<const MultibodyTreeContext<T>&>(context);

  const std::vector<Vector6<T>>& H_PB_W_cache =
      tree_system_->EvalAcrossNodeGeometricJacobianExpressedInWorld(context);

  // Perform tip-to-base recursion, skipping the world.
  for (int depth = tree_height() - 1; depth > 0; depth--) {
    for (BodyNodeIndex body_node_index : body_node_levels_[depth]) {
      const BodyNode<T>& node = *body_nodes_[body_node_index];

      // Get hinge mapping matrix.
      const MatrixUpTo6<T> H_PB_W = node.GetJacobianFromArray(H_PB_W_cache);

      node.CalcArticulatedBodyInertiaCache_TipToBase(
          mbt_context, pc, H_PB_W, abc);
    }
  }
}

template <typename T>
MatrixX<double> MultibodyTree<T>::MakeStateSelectorMatrix(
    const std::vector<JointIndex>& user_to_joint_index_map) const {
  DRAKE_MBT_THROW_IF_NOT_FINALIZED();

  // We create a set in order to verify that joint indexes appear only once.
  std::unordered_set<JointIndex> already_selected_joints;
  for (const auto& joint_index : user_to_joint_index_map) {
    const bool inserted = already_selected_joints.insert(joint_index).second;
    if (!inserted) {
      throw std::logic_error(
          "Joint named '" + get_joint(joint_index).name() +
              "' is repeated multiple times.");
    }
  }

  // Determine the size of the vector of "selected" states xₛ.
  int num_selected_positions = 0;
  int num_selected_velocities = 0;
  for (JointIndex joint_index : user_to_joint_index_map) {
    num_selected_positions += get_joint(joint_index).num_positions();
    num_selected_velocities += get_joint(joint_index).num_velocities();
  }
  const int num_selected_states =
      num_selected_positions + num_selected_velocities;

  // With state x of size n and selected state xₛ of size nₛ, Sx has size
  // nₛ x n so that xₛ = Sx⋅x.
  MatrixX<double> Sx =
      MatrixX<double>::Zero(num_selected_states, num_states());

  const int nq = num_positions();
  // We place all selected positions first, followed by all the selected
  // velocities, as in the original state x.
  int selected_positions_index = 0;
  int selected_velocities_index = num_selected_positions;
  for (JointIndex joint_index : user_to_joint_index_map) {
    const auto& joint = get_joint(joint_index);

    const int pos_start = joint.position_start();
    const int num_pos = joint.num_positions();
    const int vel_start = joint.velocity_start();
    const int num_vel = joint.num_velocities();

    Sx.block(selected_positions_index, pos_start, num_pos, num_pos) =
        MatrixX<double>::Identity(num_pos, num_pos);

    Sx.block(selected_velocities_index, nq + vel_start, num_vel, num_vel) =
        MatrixX<double>::Identity(num_vel, num_vel);

    selected_positions_index += num_pos;
    selected_velocities_index += num_vel;
  }

  return Sx;
}

template <typename T>
MatrixX<double> MultibodyTree<T>::MakeStateSelectorMatrixFromJointNames(
    const std::vector<std::string>& selected_joints) const {
  std::vector<JointIndex> selected_joints_indexes;
  for (const auto& joint_name : selected_joints) {
    selected_joints_indexes.push_back(GetJointByName(joint_name).index());
  }
  return MakeStateSelectorMatrix(selected_joints_indexes);
}

template <typename T>
MatrixX<double> MultibodyTree<T>::MakeActuatorSelectorMatrix(
    const std::vector<JointActuatorIndex>& user_to_actuator_index_map) const {
  DRAKE_MBT_THROW_IF_NOT_FINALIZED();

  const int num_selected_actuators = user_to_actuator_index_map.size();

  // The actuation selector matrix maps the vector of "selected" actuators to
  // the full vector of actuators: u = Sᵤ⋅uₛ.
  MatrixX<double> Su =
      MatrixX<double>::Zero(num_actuated_dofs(), num_selected_actuators);
  int user_index = 0;
  for (JointActuatorIndex actuator_index : user_to_actuator_index_map) {
    Su(actuator_index, user_index) = 1.0;
    ++user_index;
  }

  return Su;
}

template <typename T>
MatrixX<double> MultibodyTree<T>::MakeActuatorSelectorMatrix(
    const std::vector<JointIndex>& user_to_joint_index_map) const {
  DRAKE_MBT_THROW_IF_NOT_FINALIZED();

  std::vector<JointActuatorIndex> joint_to_actuator_index(num_joints());
  for (JointActuatorIndex actuator_index(0);
       actuator_index < num_actuators(); ++actuator_index) {
    const auto& actuator = get_joint_actuator(actuator_index);
    joint_to_actuator_index[actuator.joint().index()] = actuator_index;
  }

  // Build a list of actuators in the order given by user_to_joint_index_map,
  // which must contain actuated joints. We verify this.
  std::vector<JointActuatorIndex> user_to_actuator_index_map;
  for (JointIndex joint_index : user_to_joint_index_map) {
    const auto& joint = get_joint(joint_index);

    // If the map has an invalid index then this joint does not have an
    // actuator.
    if (!joint_to_actuator_index[joint_index].is_valid()) {
      throw std::logic_error(
          "Joint '" + joint.name() + "' does not have an actuator.");
    }

    user_to_actuator_index_map.push_back(joint_to_actuator_index[joint_index]);
  }

  return MakeActuatorSelectorMatrix(user_to_actuator_index_map);
}

// Explicitly instantiates on the most common scalar types.
template class MultibodyTree<double>;
template class MultibodyTree<AutoDiffXd>;

}  // namespace multibody
}  // namespace drake<|MERGE_RESOLUTION|>--- conflicted
+++ resolved
@@ -9,13 +9,13 @@
 #include "drake/common/drake_assert.h"
 #include "drake/common/drake_throw.h"
 #include "drake/common/eigen_types.h"
-#include "drake/math/gradient.h"
+//#include "drake/math/gradient.h"
 #include "drake/math/rotation_matrix.h"
 #include "drake/multibody/multibody_tree/body_node_welded.h"
 #include "drake/multibody/multibody_tree/quaternion_floating_mobilizer.h"
 #include "drake/multibody/multibody_tree/rigid_body.h"
 #include "drake/multibody/multibody_tree/spatial_inertia.h"
-#include "drake/util/drakeGeometryUtil.h"
+//#include "drake/util/drakeGeometryUtil.h"
 
 namespace drake {
 namespace multibody {
@@ -975,14 +975,8 @@
   DRAKE_THROW_UNLESS(Jv_WFq->cols() == num_velocities());
   CalcFrameJacobianExpressedInWorld(
       context, frame_F, p_WQ_list,
-<<<<<<< HEAD
       false /* from generalized velocities */,
-      false /* include angular terms */,
-      true  /* include translational terms */,
-      Jv_WFq);
-=======
       nullptr /* angular terms not needed */, Jv_WFq);
->>>>>>> 786bc873
 }
 
 template <typename T>
@@ -1004,14 +998,8 @@
 
   CalcFrameJacobianExpressedInWorld(
       context, frame_F, p_WoQ_W,
-<<<<<<< HEAD
       false /* from generalized velocities */,
-      true  /* include angular terms */,
-      true  /* include translational terms */,
-      Jv_WFq);
-=======
       &Jv_WFq_angular, &Jv_WFq_translational);
->>>>>>> 786bc873
 }
 
 template <typename T>
@@ -1076,26 +1064,10 @@
     const systems::Context<T>& context,
     const Frame<T>& frame_F,
     const Eigen::Ref<const MatrixX<T>>& p_WQ_list,
-<<<<<<< HEAD
     bool from_qdot,
-    bool include_angular_terms,
-    bool include_translational_terms,
-    EigenPtr<MatrixX<T>> Jv_WFq) const {
-  DRAKE_THROW_UNLESS(p_WQ_list.rows() == 3);
-  const int num_points = p_WQ_list.cols();
-  DRAKE_THROW_UNLESS(Jv_WFq != nullptr);
-  // The user must request at least one of the terms.
-  DRAKE_THROW_UNLESS(include_angular_terms || include_translational_terms);
-  const int per_point_dofs =
-      (include_angular_terms && include_translational_terms) ? 6 : 3;
-  DRAKE_THROW_UNLESS(Jv_WFq->rows() == per_point_dofs * num_points);
-  const int Jv_WFq_cols = from_qdot ? num_positions() : num_velocities();
-  DRAKE_THROW_UNLESS(Jv_WFq->cols() == Jv_WFq_cols);
-=======
     EigenPtr<MatrixX<T>> Jw_WFq, EigenPtr<MatrixX<T>> Jv_WFq) const {
   // The user must request at least one of the terms.
   DRAKE_THROW_UNLESS(Jw_WFq != nullptr || Jv_WFq != nullptr);
->>>>>>> 786bc873
 
   // If non-nullptr, check the proper size of the output Jacobian matrices.
   if (Jw_WFq) {
@@ -1147,30 +1119,13 @@
     Eigen::Map<const MatrixUpTo6<T>> H_PB_W =
         node.GetJacobianFromArray(H_PB_W_cache);
 
-<<<<<<< HEAD
-    // Output block corresponding to mobilities in the current node.
-    // This correspond to the geometric Jacobian to compute the spatial velocity
-    // of frame Fq (frame F shifted to Q) measured in the inboard body frame P
-    // and expressed in world. That is, V_PFq_W = J_PFq_W * v(B), with v(B) the
-    // mobilities that correspond to the current node.
-    const int start_index = from_qdot ? start_index_in_q : start_index_in_v;
-    const int Jncols = from_qdot ? num_positions : num_velocities;
-    auto J_PFq_W = Jv_WFq->block(0, start_index, Jnrows, Jncols);
-=======
     // Aliases to angular and translational components in H_PB_W:
     const auto Hw_PB_W = H_PB_W.template topRows<3>();
     const auto Hv_PB_W = H_PB_W.template bottomRows<3>();
->>>>>>> 786bc873
-
-    // The angular term is the same for all points since the angular
-    // velocity of frame Fq, obtained by shifting frame F to origin at point Q,
-    // is the same as that of frame F, for all point Q in the input list.
-    if (Jw_WFq) {
-      // Output block corresponding to the contribution of the mobilities in
-      // level ilevel to the angular Jacobian Jw_WFq.
-      auto Jw_PFq_W = Jw_WFq->block(0, start_index_in_v, 3, num_velocities);
-
-<<<<<<< HEAD
+
+    const int start_index = from_qdot ? start_index_in_q : start_index_in_v;
+    const int Jncols = from_qdot ? num_positions : num_velocities;
+
     // Mapping defined by v = N⁺(q)⋅q̇.
     // By default we assume v = q̇.
     MatrixX<T> Nplus = MatrixX<T>::Identity(num_velocities, num_velocities);
@@ -1184,13 +1139,17 @@
       Nplus = mobilizer.CalcNplusMatrix(mbt_context);
     }
 
-    for (int ipoint = 0; ipoint < num_points; ++ipoint) {
-      const Vector3<T>& p_WQ = p_WQ_list.col(ipoint);
-=======
+    // The angular term is the same for all points since the angular
+    // velocity of frame Fq, obtained by shifting frame F to origin at point Q,
+    // is the same as that of frame F, for all point Q in the input list.
+    if (Jw_WFq) {
+      // Output block corresponding to the contribution of the mobilities in
+      // level ilevel to the angular Jacobian Jw_WFq.
+      auto Jw_PFq_W = Jw_WFq->block(0, start_index, 3, Jncols);
+
       // Note: w_PFq_W = w_PF_W = w_PB_W.
-      Jw_PFq_W = Hw_PB_W;
+      Jw_PFq_W = Hw_PB_W * Nplus;
     }
->>>>>>> 786bc873
 
     if (Jv_WFq) {
       // Output block corresponding to mobilities in the current node.
@@ -1205,23 +1164,11 @@
       // Position of the body Bi for the node at level ilevel in the world W.
       const Vector3<T>& p_WBi = pc.get_X_WB(node.index()).translation();
 
-<<<<<<< HEAD
-      if (include_angular_terms) {
-        // Mutable alias into J_PFq_W for the angular terms for the ipoint-th
-        // point.
-        auto Hw_PFqi_W = J_PFq_W.block(3 * ipoint, 0, 3, Jncols);
-
-        // When shifting from B to Bq the angular component stays the same.
-        // Note: V_PFq_W equals V_PBq_W since F moves with B.
-        Hw_PFqi_W = Hw_PB_W * Nplus;
-      }
-=======
       for (int ipoint = 0; ipoint < num_points; ++ipoint) {
         const Vector3<T>& p_WQ = p_WQ_list.col(ipoint);
 
         // Position of point Q measured from Bi, expressed in the world W.
         const Vector3<T> p_BiQ_W = p_WQ - p_WBi;
->>>>>>> 786bc873
 
         // We stack the Jacobian for each translational velocity in the same
         // order the input points Q are provided in the input list.
@@ -1229,24 +1176,14 @@
 
         // Mutable alias into J_PFq_W for the translational terms for the
         // ipoint-th point.
-<<<<<<< HEAD
-        auto Hv_PFqi_W = J_PFq_W.block(ipoint_row, 0, 3, Jncols);
-=======
-        auto Hv_PFqi_W = Jv_PFq_W.block(ipoint_row, 0, 3, num_velocities);
->>>>>>> 786bc873
+        auto Hv_PFqi_W = Jv_PFq_W.block(ipoint_row, 0, 3, Jncols);
 
         // Now "shift" H_PB_W to H_PBqi_W.
         // We do it by shifting one column at a time:
         // Note: V_PFq_W equals V_PBq_W since F moves with B.
-<<<<<<< HEAD
         Hv_PFqi_W = (Hv_PB_W + Hw_PB_W.colwise().cross(p_BiQ_W)) * Nplus;
-      }
-    }  // ipoint.
-=======
-        Hv_PFqi_W = Hv_PB_W + Hw_PB_W.colwise().cross(p_BiQ_W);
       }  // ipoint.
     }
->>>>>>> 786bc873
   }  // body_node_index
 }
 
